/* eslint-disable camelcase */
/* eslint-disable import/no-named-as-default */
/* eslint-disable import/order */
import Transport from '@ledgerhq/hw-transport';
import SysUtxoClient, { DefaultWalletPolicy } from './bitcoin_client';
import {
  DESCRIPTOR,
  RECEIVING_ADDRESS_INDEX,
  // WILL_NOT_DISPLAY,
} from './consts';
import { fromBase58 } from '@trezor/utxo-lib/lib/bip32';
import { IEvmMethods, IUTXOMethods, MessageTypes } from './types';
import LedgerEthClient, { ledgerService } from '@ledgerhq/hw-app-eth';
import {
  TypedDataUtils,
  TypedMessage,
  SignTypedDataVersion,
  TypedDataV1,
} from '@metamask/eth-sig-util';
import {
  getAccountDerivationPath,
  getAddressDerivationPath,
  isEvmCoin,
} from '../utils/derivation-paths';
import { Transaction } from 'syscoinjs-lib';
import {
  HardwareWalletManager,
  HardwareWalletType,
} from '../hardware-wallet-manager';
<<<<<<< HEAD
import bs58check from 'bs58check';
=======
>>>>>>> cfb90e85

export class LedgerKeyring {
  public ledgerEVMClient!: LedgerEthClient;
  public ledgerUtxoClient!: SysUtxoClient;
  private hdPath = "m/44'/57'/0'/0/0";
  public evm: IEvmMethods;
  public utxo: IUTXOMethods;
  public transport: Transport | null = null;
  private hardwareWalletManager: HardwareWalletManager;
  // In-memory cache of registered wallet policy HMACs
  private walletHmacCache: Map<string, Buffer> = new Map();

  constructor() {
    this.hardwareWalletManager = new HardwareWalletManager();

    // Set up event listeners
    this.hardwareWalletManager.on('connected', ({ type }) => {
      if (type === HardwareWalletType.LEDGER) {
        console.log('Ledger connected');
      }
    });

    this.hardwareWalletManager.on('disconnected', ({ type }) => {
      if (type === HardwareWalletType.LEDGER) {
        console.log('Ledger disconnected');
        this.transport = null;
        // Clear clients on disconnect
        this.ledgerEVMClient = null as any;
        this.ledgerUtxoClient = null as any;
<<<<<<< HEAD
=======
        this.walletHmacCache.clear();
>>>>>>> cfb90e85
      }
    });

    this.hardwareWalletManager.on('connectionFailed', ({ type, error }) => {
      if (type === HardwareWalletType.LEDGER) {
        console.error('Ledger connection failed:', error);
      }
    });

    this.evm = {
      getEvmAddressAndPubKey: this.getEvmAddressAndPubKey,
      signEVMTransaction: this.signEVMTransaction,
      signPersonalMessage: this.signPersonalMessage,
      signTypedData: this.signTypedData,
    };

    this.utxo = {
      getUtxoAddress: this.getUtxoAddress,
      getXpub: this.getXpub,
      verifyUtxoAddress: this.verifyUtxoAddress,
    };
  }

  /**
   * Ensure Ledger is connected with automatic retry
   * Note: This is automatically called by all operations through executeWithRetry
   * External callers don't need to call this directly
   */
  public async ensureConnection(): Promise<void> {
    await this.hardwareWalletManager.ensureConnection(
      HardwareWalletType.LEDGER
    );
    this.transport = await this.hardwareWalletManager.getLedgerConnection();

    // Create clients if transport is available
    if (this.transport && (!this.ledgerEVMClient || !this.ledgerUtxoClient)) {
      this.ledgerEVMClient = new LedgerEthClient(this.transport);
      this.ledgerUtxoClient = new SysUtxoClient(this.transport);
    }
  }

  private getUtxoAddress = async ({
    coin,
    index, // account index
    slip44,
    showInLedger,
  }: {
    coin: string;
    index: number;
    showInLedger?: boolean;
    slip44: number;
  }) => {
    return this.executeWithRetry(async () => {
<<<<<<< HEAD
=======
      {
>>>>>>> cfb90e85
        const fingerprint = await this.ledgerUtxoClient.getMasterFingerprint();
        const xpub = await this.getXpub({ index, coin, slip44 });
        this.setHdPath(coin, index, slip44);

        const xpubWithDescriptor = `[${this.hdPath}]${xpub}`.replace(
          'm',
          fingerprint
        );
        const walletPolicy = new DefaultWalletPolicy(
          DESCRIPTOR,
          xpubWithDescriptor
        );

        const hmac = await this.getOrRegisterHmac(walletPolicy, fingerprint);

        const address = await this.ledgerUtxoClient.getWalletAddress(
          walletPolicy,
          hmac,
          RECEIVING_ADDRESS_INDEX,
          index,
          !!showInLedger
        );

        return address;
    }, 'getUtxoAddress');
  };

  public verifyUtxoAddress = async (
    accountIndex: number,
    currency: string,
    slip44: number
  ) =>
    await this.getUtxoAddress({
      coin: currency,
      index: accountIndex,
      slip44: slip44,
      showInLedger: true,
    });

  private getXpub = async ({
    index,
    coin,
    slip44,
  }: {
    coin: string;
    index: number;
    slip44: number;
  }): Promise<string> => {
    return this.executeWithRetry(async () => {
      this.setHdPath(coin, index, slip44);

<<<<<<< HEAD
      const xpub = await this.ledgerUtxoClient.getExtendedPubkey(
        this.hdPath,
        true
      );

      const decoded = Buffer.from(bs58check.decode(xpub));
      const zpubVersion = Buffer.from('04b24746', 'hex');
      zpubVersion.copy(decoded, 0, 0, 4);
      const zpub = bs58check.encode(decoded);

      return zpub
=======
      {
        // Syscoin and general UTXO flow: try silent first, then fall back to on-device display for unusual paths
        try {
          const xpub = await this.ledgerUtxoClient.getExtendedPubkey(
            this.hdPath,
            WILL_NOT_DISPLAY
          );
          // Always return raw xpub - descriptor format is built inline where needed
          return xpub;
        } catch (err) {
          // Retry with display=true to allow unusual paths with user approval
          const xpubWithDisplay = await this.ledgerUtxoClient.getExtendedPubkey(
            this.hdPath,
            true
          );
          return xpubWithDisplay;
        }
      }
>>>>>>> cfb90e85
    }, 'getXpub');
  };

  /**
   * Sign a UTXO message - public method used by transaction classes
   */
  public signUtxoMessage = async (path: string, message: string) => {
    return this.executeWithRetry(async () => {
      const bufferMessage = Buffer.from(message);
      const signature = await this.ledgerUtxoClient.signMessage(
        bufferMessage,
        path
      );
      return signature;
    }, 'signUtxoMessage');
  };

  private signEVMTransaction = async ({
    rawTx,
    accountIndex,
  }: {
    accountIndex: number;
    rawTx: string;
  }) => {
    return this.executeWithRetry(async () => {
      this.setHdPath('eth', accountIndex, 60);
      const resolution = await ledgerService.resolveTransaction(rawTx, {}, {});

      const signature = await this.ledgerEVMClient.signTransaction(
        this.hdPath.replace(/^m\//, ''), // Remove 'm/' prefix for EVM
        rawTx,
        resolution
      );

      return signature;
    }, 'signEVMTransaction');
  };

  private signPersonalMessage = async ({
    message,
    accountIndex,
  }: {
    accountIndex: number;
    message: string;
  }) => {
    return this.executeWithRetry(async () => {
      this.setHdPath('eth', accountIndex, 60);

      const signature = await this.ledgerEVMClient.signPersonalMessage(
        this.hdPath.replace(/^m\//, ''), // Remove 'm/' prefix for EVM
        message
      );

      return `0x${signature.r}${signature.s}${signature.v.toString(16)}`;
    }, 'signPersonalMessage');
  };

  private sanitizeData(data: any): any {
    switch (Object.prototype.toString.call(data)) {
      case '[object Object]': {
        const entries = Object.keys(data).map((k) => [
          k,
          this.sanitizeData(data[k]),
        ]);
        return Object.fromEntries(entries);
      }

      case '[object Array]':
        return data.map((v: any[]) => this.sanitizeData(v));

      case '[object BigInt]':
        return data.toString();

      default:
        return data;
    }
  }

  private transformTypedData = <T extends MessageTypes>(
    data: TypedMessage<T>,
    version: SignTypedDataVersion
  ) => {
    const { types, primaryType, domain, message } = this.sanitizeData(data);

    const domainSeparatorHash = TypedDataUtils.hashStruct(
      'EIP712Domain',
      this.sanitizeData(domain),
      types,
      version as SignTypedDataVersion.V3 | SignTypedDataVersion.V4
    ).toString('hex');

    let messageHash: string | null = null;

    if (primaryType !== 'EIP712Domain') {
      messageHash = TypedDataUtils.hashStruct(
        primaryType as string,
        this.sanitizeData(message),
        types,
        version as SignTypedDataVersion.V3 | SignTypedDataVersion.V4
      ).toString('hex');
    }

    return {
      domain_separator_hash: domainSeparatorHash,
      message_hash: messageHash,
      ...data,
    };
  };

  private getEvmAddressAndPubKey = async ({
    accountIndex,
  }: {
    accountIndex: number;
  }): Promise<{ address: string; publicKey: string }> => {
    return this.executeWithRetry(async () => {
      this.setHdPath('eth', accountIndex, 60);
      const { address, publicKey } = await this.ledgerEVMClient.getAddress(
        this.hdPath.replace(/^m\//, '') // Remove 'm/' prefix for EVM
      );
      return { address, publicKey };
    }, 'getEvmAddressAndPubKey');
  };

  private signTypedData = async ({
    version,
    data,
    accountIndex,
  }: {
    accountIndex: number;
    data: TypedMessage<any> | TypedDataV1;
    version: SignTypedDataVersion;
  }) => {
    return this.executeWithRetry(async () => {
      this.setHdPath('eth', accountIndex, 60);

      // V1 typed data is not supported by hardware wallets
      if (version === SignTypedDataVersion.V1) {
        throw new Error(
          'Ledger: V1 typed data signing is not supported. Please use V3 or V4.'
        );
      }

      const dataWithHashes = this.transformTypedData(
        data as TypedMessage<any>,
        version
      );

      const { domain_separator_hash, message_hash } = dataWithHashes;

      const signature = await this.ledgerEVMClient.signEIP712HashedMessage(
        this.hdPath.replace(/^m\//, ''), // Remove 'm/' prefix for EVM
        domain_separator_hash,
        message_hash ? message_hash : ''
      );

      return `0x${signature.r}${signature.s}${signature.v.toString(16)}`;
    }, 'signTypedData');
  };

  private getMasterFingerprint = async () => {
    try {
      const masterFingerprint =
        await this.ledgerUtxoClient.getMasterFingerprint();
      return masterFingerprint;
    } catch (error) {
      console.log('Fingerprint error: ', error);
      throw error;
    }
  };

  // Build a stable cache key for a policy bound to the device and derivation path
  private buildWalletCacheKey(
    fingerprint: string,
    descriptorTemplate: string,
    hdPath: string
  ): string {
    return `${fingerprint}|${descriptorTemplate}|${hdPath}`;
  }

  // Lazily register the wallet policy and cache HMAC in memory only
  private async getOrRegisterHmac(
    walletPolicy: any,
    fingerprint: string
  ): Promise<Buffer | null> {
    const cacheKey = this.buildWalletCacheKey(
      fingerprint,
      walletPolicy.descriptorTemplate,
      this.hdPath
    );

    const cached = this.walletHmacCache.get(cacheKey);
    if (cached) return cached;

    // If registerWallet is unavailable (tests/mocks), fall back to null HMAC
    const registerWallet: any = (this.ledgerUtxoClient as any)?.registerWallet;
    if (typeof registerWallet !== 'function') {
      return null;
    }

    try {
      // Register once (device approval). If user cancels, error will propagate via retryOperation
      const result = await registerWallet.call(
        this.ledgerUtxoClient,
        walletPolicy
      );
      const walletHMAC = Array.isArray(result) ? result[1] : null;
      if (walletHMAC && Buffer.isBuffer(walletHMAC)) {
        this.walletHmacCache.set(cacheKey, walletHMAC);
        return walletHMAC;
      }
      return null;
    } catch (e) {
      // On failure, proceed without HMAC (device may prompt)
      return null;
    }
  }

  private setHdPath(coin: string, accountIndex: number, slip44: number) {
    if (isEvmCoin(coin, slip44)) {
      // For EVM, the "accountIndex" parameter is actually used as the address index
      // EVM typically uses account 0, and different addresses are at different address indices
      this.hdPath = getAddressDerivationPath(
        coin,
        slip44,
        0, // account is always 0 for EVM
        false, // not a change address
        accountIndex // this is actually the address index for EVM
      );
    } else {
      // For UTXO, use account-level derivation path
      this.hdPath = getAccountDerivationPath(coin, slip44, accountIndex);
    }
  }

<<<<<<< HEAD

=======
>>>>>>> cfb90e85
  /**
   * Convert PSBT to Ledger format with retry logic
   */
  public async convertToLedgerFormat(
    psbt: any,
    accountXpub: string,
    accountId: number,
    currency: string,
    slip44: number
  ): Promise<any> {
    return this.executeWithRetry(async () => {
      // Ensure Ledger is connected before attempting operations
      // This is now handled by executeWithRetry

      // Create BIP32 node from account xpub
      const accountNode = fromBase58(accountXpub);

      // Get master fingerprint
      const fingerprint = await this.getMasterFingerprint();

      // Enhance each input with bip32Derivation
      for (let i = 0; i < psbt.inputCount; i++) {
        const dataInput = psbt.data.inputs[i];

        // Skip if already has bip32Derivation
        if (dataInput.bip32Derivation && dataInput.bip32Derivation.length > 0) {
          continue;
        }

        // Ensure witnessUtxo is present if nonWitnessUtxo exists
        if (!dataInput.witnessUtxo && dataInput.nonWitnessUtxo) {
          const txBuffer = dataInput.nonWitnessUtxo;
          const tx = Transaction.fromBuffer(txBuffer);
          const vout = psbt.txInputs[i].index;

          if (tx.outs[vout]) {
            dataInput.witnessUtxo = {
              script: tx.outs[vout].script,
              value: tx.outs[vout].value,
            };
          }
        }

        // Extract path from unknownKeyVals by searching for the key, not using hardcoded index
        let pathFromInput: string | null = null;
        if (dataInput.unknownKeyVals && dataInput.unknownKeyVals.length > 0) {
          for (const kv of dataInput.unknownKeyVals) {
            if (kv.key.equals(Buffer.from('path'))) {
              pathFromInput = kv.value.toString();
              break;
            }
          }
        }

        if (pathFromInput) {
          const fullPath = pathFromInput;
          const accountPath = getAccountDerivationPath(
            currency,
            slip44,
            accountId
          );
          const relativePath = fullPath
            .replace(accountPath, '')
            .replace(/^\//, '');
          const derivationTokens = relativePath.split('/').filter((t) => t);

          const derivedAccount = derivationTokens.reduce(
            (acc: any, token: string) => {
              const index = parseInt(token);
              if (isNaN(index)) {
                return acc;
              }
              return acc.derive(index);
            },
            accountNode
          );

          const pubkey = derivedAccount.publicKey;

          if (pubkey && Buffer.isBuffer(pubkey)) {
            // Add the bip32Derivation that Ledger needs
            const bip32Derivation = {
              masterFingerprint: Buffer.from(fingerprint, 'hex'),
              path: fullPath,
              pubkey: pubkey,
            };

            psbt.updateInput(i, {
              bip32Derivation: [bip32Derivation],
            });
          }
        }
      }

      return psbt;
    }, 'convertToLedgerFormat');
  }

  /**
   * Execute operation with automatic retry
   */
  private async executeWithRetry<T>(
    operation: () => Promise<T>,
    operationName: string
  ): Promise<T> {
    // Ensure connection first
    await this.ensureConnection();

    // Use hardware wallet manager's retry mechanism
    return this.hardwareWalletManager.retryOperation(operation, operationName, {
      maxRetries: 3,
      baseDelay: 1000,
      maxDelay: 5000,
      backoffMultiplier: 2,
    });
  }

  /**
   * Get hardware wallet status
   */
  public getStatus() {
    return this.hardwareWalletManager
      .getStatus()
      .find((s) => s.type === HardwareWalletType.LEDGER);
  }

  /**
   * Clean up resources
   */
  public async destroy() {
    await this.hardwareWalletManager.destroy();
    this.transport = null;
  }
}<|MERGE_RESOLUTION|>--- conflicted
+++ resolved
@@ -6,6 +6,7 @@
 import {
   DESCRIPTOR,
   RECEIVING_ADDRESS_INDEX,
+  WILL_NOT_DISPLAY,
   // WILL_NOT_DISPLAY,
 } from './consts';
 import { fromBase58 } from '@trezor/utxo-lib/lib/bip32';
@@ -27,10 +28,7 @@
   HardwareWalletManager,
   HardwareWalletType,
 } from '../hardware-wallet-manager';
-<<<<<<< HEAD
 import bs58check from 'bs58check';
-=======
->>>>>>> cfb90e85
 
 export class LedgerKeyring {
   public ledgerEVMClient!: LedgerEthClient;
@@ -60,10 +58,7 @@
         // Clear clients on disconnect
         this.ledgerEVMClient = null as any;
         this.ledgerUtxoClient = null as any;
-<<<<<<< HEAD
-=======
         this.walletHmacCache.clear();
->>>>>>> cfb90e85
       }
     });
 
@@ -117,10 +112,6 @@
     slip44: number;
   }) => {
     return this.executeWithRetry(async () => {
-<<<<<<< HEAD
-=======
-      {
->>>>>>> cfb90e85
         const fingerprint = await this.ledgerUtxoClient.getMasterFingerprint();
         const xpub = await this.getXpub({ index, coin, slip44 });
         this.setHdPath(coin, index, slip44);
@@ -172,19 +163,6 @@
     return this.executeWithRetry(async () => {
       this.setHdPath(coin, index, slip44);
 
-<<<<<<< HEAD
-      const xpub = await this.ledgerUtxoClient.getExtendedPubkey(
-        this.hdPath,
-        true
-      );
-
-      const decoded = Buffer.from(bs58check.decode(xpub));
-      const zpubVersion = Buffer.from('04b24746', 'hex');
-      zpubVersion.copy(decoded, 0, 0, 4);
-      const zpub = bs58check.encode(decoded);
-
-      return zpub
-=======
       {
         // Syscoin and general UTXO flow: try silent first, then fall back to on-device display for unusual paths
         try {
@@ -192,8 +170,13 @@
             this.hdPath,
             WILL_NOT_DISPLAY
           );
-          // Always return raw xpub - descriptor format is built inline where needed
-          return xpub;
+    
+          const decoded = Buffer.from(bs58check.decode(xpub));
+          const zpubVersion = Buffer.from('04b24746', 'hex');
+          zpubVersion.copy(decoded, 0, 0, 4);
+          const zpub = bs58check.encode(decoded);
+    
+          return zpub
         } catch (err) {
           // Retry with display=true to allow unusual paths with user approval
           const xpubWithDisplay = await this.ledgerUtxoClient.getExtendedPubkey(
@@ -203,7 +186,6 @@
           return xpubWithDisplay;
         }
       }
->>>>>>> cfb90e85
     }, 'getXpub');
   };
 
@@ -438,10 +420,6 @@
     }
   }
 
-<<<<<<< HEAD
-
-=======
->>>>>>> cfb90e85
   /**
    * Convert PSBT to Ledger format with retry logic
    */
