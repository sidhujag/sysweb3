// import { ecsign, toBuffer, stripHexPrefix, hashPersonalMessage, toAscii } from '@ethereumjs/util';
import { TransactionResponse } from '@ethersproject/abstract-provider';
import axios from 'axios';
import CryptoJS from 'crypto-js';
import { Chain, chains } from 'eth-chains';
import {
  concatSig,
  decrypt,
  SignedMsgParams,
  signTypedMessage,
  TypedMessage,
  Version,
  TypedData,
  getEncryptionPublicKey,
  recoverPersonalSignature,
  recoverTypedMessage,
  EthEncryptedData,
} from 'eth-sig-util';
import {
  ecsign,
  toBuffer,
  stripHexPrefix,
  hashPersonalMessage,
  toAscii,
} from 'ethereumjs-util';
import { ethers } from 'ethers';
import { Deferrable } from 'ethers/lib/utils';
import floor from 'lodash/floor';

import { getFormattedTransactionResponse } from '../format';
import { getDecryptedVault } from '../storage';
import {
  IEthereumTransactions,
  IResponseFromSendErcSignedTransaction,
  ISendSignedErcTransactionProps,
  ISendTransaction,
  SimpleTransactionRequest,
} from '../types';
import { sysweb3Di } from '@pollum-io/sysweb3-core';
import { setActiveNetwork, web3Provider } from '@pollum-io/sysweb3-network';
import {
  createContractUsingAbi,
  getErc20Abi,
  getErc21Abi,
<<<<<<< HEAD
=======
  getTokenStandardMetadata,
  INetwork,
>>>>>>> f8c56cc5
} from '@pollum-io/sysweb3-utils';

export const EthereumTransactions = (): IEthereumTransactions => {
  const storage = sysweb3Di.getStateStorageDb();

  const getDecryptedPrivateKey = () => {
    const { wallet } = getDecryptedVault();
    const { hash } = storage.get('vault-keys');
    const { activeAccount } = wallet;

    const accountXprv = wallet.accounts[activeAccount].xprv;

    const decryptedPrivateKey = CryptoJS.AES.decrypt(
      accountXprv,
      hash
    ).toString(CryptoJS.enc.Utf8);

    console.log(wallet.accounts);

    return {
      address: wallet.accounts[activeAccount].address,
      decryptedPrivateKey,
    };
  };

  const signTypedData = (
    addr: string,
    typedData: TypedData | TypedMessage<any>,
    version: Version
  ) => {
    const { address, decryptedPrivateKey } = getDecryptedPrivateKey();

    if (addr.toLowerCase() !== address.toLowerCase())
      throw {
        message: 'Decrypting for wrong address, change activeAccount maybe',
      };

    const privKey = Buffer.from(stripHexPrefix(decryptedPrivateKey), 'hex');
    return signTypedMessage(privKey, { data: typedData }, version);
  };

  const verifyTypedSignature = (
    data: TypedData | TypedMessage<any>,
    signature: string,
    version: Version
  ) => {
    try {
      const msgParams: SignedMsgParams<TypedData | TypedMessage<any>> = {
        data,
        sig: signature,
      };
      return recoverTypedMessage(msgParams, version);
    } catch (error) {
      throw error;
    }
  };

  const ethSign = (params: string[]) => {
    const { address, decryptedPrivateKey } = getDecryptedPrivateKey();

    let msg = '';
    //Comparisions do not need to care for checksum address
    if (params[0].toLowerCase() === address.toLowerCase()) {
      msg = stripHexPrefix(params[1]);
    } else if (params[1].toLowerCase() === address.toLowerCase()) {
      msg = stripHexPrefix(params[0]);
    } else {
      throw { msg: 'Signing for wrong address' };
    }

    try {
      const bufPriv = toBuffer(decryptedPrivateKey);
      const msgHash = Buffer.from(msg, 'hex');
      const sig = ecsign(msgHash, bufPriv);
      const resp = concatSig(toBuffer(sig.v), sig.r, sig.s);
      return resp;
    } catch (error) {
      throw error;
    }
  };

  const signPersonalMessage = (params: string[]) => {
    const { address, decryptedPrivateKey } = getDecryptedPrivateKey();
    let msg = '';

    if (params[0].toLowerCase() === address.toLowerCase()) {
      msg = params[1];
    } else if (params[1].toLowerCase() === address.toLowerCase()) {
      msg = params[0];
    } else {
      throw { msg: 'Signing for wrong address' };
    }

    try {
      const privateKey = toBuffer(decryptedPrivateKey);
      const message = toBuffer(msg);
      const msgHash = hashPersonalMessage(message);
      const sig = ecsign(msgHash, privateKey);
      const serialized = concatSig(toBuffer(sig.v), sig.r, sig.s);
      return serialized;
    } catch (error) {
      throw error;
    }
  };

  const parsePersonalMessage = (hexMsg: string) => {
    try {
      return toAscii(hexMsg);
    } catch (error) {
      throw error;
    }
  };

  const verifyPersonalMessage = (message: string, sign: string) => {
    try {
      const msgParams: SignedMsgParams<string> = {
        data: message,
        sig: sign,
      };
      return recoverPersonalSignature(msgParams);
    } catch (error) {
      throw error;
    }
  };

  const getEncryptedPubKey = () => {
    const { decryptedPrivateKey } = getDecryptedPrivateKey();

    try {
      return getEncryptionPublicKey(stripHexPrefix(decryptedPrivateKey));
    } catch (error) {
      throw error;
    }
  };

  // eth_decryptMessage
  const decryptMessage = (msgParams: string[]) => {
    const { address, decryptedPrivateKey } = getDecryptedPrivateKey();

    let encryptedData = '';
    if (msgParams[0].toLowerCase() === address.toLowerCase()) {
      encryptedData = msgParams[1];
    } else if (msgParams[1].toLowerCase() === address.toLowerCase()) {
      encryptedData = msgParams[0];
    } else {
      throw { msg: 'Decrypting for wrong receiver' };
    }
    encryptedData = stripHexPrefix(encryptedData);

    try {
      const buff = Buffer.from(encryptedData, 'hex');
      const cleanData: EthEncryptedData = JSON.parse(buff.toString('utf8'));
      const sig = decrypt(cleanData, stripHexPrefix(decryptedPrivateKey));
      return sig;
    } catch (error) {
      throw error;
    }
  };

  const toBigNumber = (aBigNumberish: string | number) =>
    ethers.BigNumber.from(String(aBigNumberish));

  const getData = ({
    contractAddress,
    receivingAddress,
    value,
  }: {
    contractAddress: string;
    receivingAddress: string;
    value: any;
  }) => {
    const abi = getErc20Abi() as any;
    try {
      const contract = createContractUsingAbi(abi, contractAddress);
      const data = contract.methods
        .transfer(receivingAddress, value)
        .encodeABI();

      return data;
    } catch (error) {
      throw error;
    }
  };

  const getFeeDataWithDynamicMaxPriorityFeePerGas = async (
    web3Provider: any
  ) => {
    let maxFeePerGas = toBigNumber(0);
    let maxPriorityFeePerGas = toBigNumber(0);

    try {
      const [block, ethMaxPriorityFee] = await Promise.all([
        await web3Provider.getBlock('latest'),
        await web3Provider.send('eth_maxPriorityFeePerGas', []),
      ]);

      if (block && block.baseFeePerGas) {
        maxPriorityFeePerGas = ethers.BigNumber.from(ethMaxPriorityFee);

        if (maxPriorityFeePerGas) {
          maxFeePerGas = block.baseFeePerGas.mul(2).add(maxPriorityFeePerGas);
        }
      }

      return { maxFeePerGas, maxPriorityFeePerGas };
    } catch (error) {
      throw error;
    }
  };

  const sendFormattedTransaction = async (
    params: SimpleTransactionRequest,
    web3Provider: any
  ) => {
    const { network } = getDecryptedVault();
    const { decryptedPrivateKey } = getDecryptedPrivateKey();

    const tx: Deferrable<ethers.providers.TransactionRequest> = params;
    const wallet = new ethers.Wallet(decryptedPrivateKey, web3Provider);
    try {
      const transaction = await wallet.sendTransaction(tx);

      return await getFormattedTransactionResponse(
        web3Provider,
        transaction,
        network
      );
    } catch (error) {
      throw error;
    }
  };
  // tip numerador eip 1559
  const sendTransaction = async (
    { sender, receivingAddress, amount, gasLimit, token }: ISendTransaction,
    web3Provider: any
  ): Promise<TransactionResponse> => {
    const tokenDecimals = token && token.decimals ? token.decimals : 18;
    const decimals = toBigNumber(tokenDecimals);

    const parsedAmount = ethers.utils.parseEther(String(amount));

    const { decryptedPrivateKey } = getDecryptedPrivateKey();

    const { network } = getDecryptedVault();

    const wallet = new ethers.Wallet(decryptedPrivateKey, web3Provider);

    const value =
      token && token.contract_address
        ? parsedAmount.mul(toBigNumber('10').pow(decimals))
        : parsedAmount;

    const data =
      token && token.contract_address
        ? getData({
            contractAddress: token.contract_address,
            receivingAddress,
            value,
          })
        : null;

    // gas price, gas limit e maxPriorityFeePerGas (tip)
    const { maxFeePerGas, maxPriorityFeePerGas } =
      await getFeeDataWithDynamicMaxPriorityFeePerGas(web3Provider);

    const tx: Deferrable<ethers.providers.TransactionRequest> = {
      to: receivingAddress,
      value,
      maxPriorityFeePerGas,
      maxFeePerGas,
      nonce: await web3Provider.getTransactionCount(sender, 'latest'),
      type: 2,
      chainId: web3Provider.network.chainId,
      gasLimit: toBigNumber(0) || gasLimit,
      data,
    };

    tx.gasLimit = await web3Provider.estimateGas(tx);

    try {
      const transaction = await wallet.sendTransaction(tx);

      return await getFormattedTransactionResponse(
        web3Provider,
        transaction,
        network
      );
    } catch (error) {
      throw error;
    }
  };

  const sendSignedErc20Transaction = async ({
    networkUrl,
    receiver,
    tokenAddress,
    tokenAmount,
    maxPriorityFeePerGas,
    maxFeePerGas,
    gasLimit,
  }: ISendSignedErcTransactionProps): Promise<IResponseFromSendErcSignedTransaction> => {
    const provider = new ethers.providers.JsonRpcProvider(networkUrl);

    const { decryptedPrivateKey } = getDecryptedPrivateKey();

    const currentWallet = new ethers.Wallet(decryptedPrivateKey);

    const walletSigned = currentWallet.connect(provider);

    try {
      const _contract = new ethers.Contract(
        tokenAddress,
        getErc20Abi(),
        walletSigned
      );

      const calculatedTokenAmount = ethers.BigNumber.from(
        ethers.utils.parseEther(tokenAmount as string)
      );

      const transferMethod = await _contract.transfer(
        receiver,
        calculatedTokenAmount,
        {
          nonce: await provider.getTransactionCount(
            walletSigned.address,
            'pending'
          ),
          maxPriorityFeePerGas,
          maxFeePerGas,
          gasLimit,
        }
      );

      return transferMethod;
    } catch (error) {
      throw error;
    }
  };

  const sendSignedErc721Transaction = async ({
    networkUrl,
    receiver,
    tokenAddress,
    tokenId,
  }: ISendSignedErcTransactionProps): Promise<IResponseFromSendErcSignedTransaction> => {
    const provider = new ethers.providers.JsonRpcProvider(networkUrl);

    const { decryptedPrivateKey } = getDecryptedPrivateKey();

    const currentWallet = new ethers.Wallet(decryptedPrivateKey);

    const walletSigned = currentWallet.connect(provider);

    try {
      const _contract = new ethers.Contract(
        tokenAddress,
        getErc21Abi(),
        walletSigned
      );

      const transferMethod = await _contract.transferFrom(
        walletSigned.address,
        receiver,
        tokenId as number,
        {
          nonce: await provider.getTransactionCount(
            walletSigned.address,
            'pending'
          ),
        }
      );

      return transferMethod;
    } catch (error) {
      throw error;
    }
  };

  //todo: need to receive activeNetwork and web3Provider<MAYBE>?
<<<<<<< HEAD
  const getRecommendedNonce = async (
    address: string
    // activeNetwork: INetwork
    // web3Provider: any
  ) => {
    const { network: _activeNetwork } = getDecryptedVault();

    setActiveNetwork(_activeNetwork);

=======
  const getRecommendedNonce = async (address: string, web3Provider: any) => {
>>>>>>> f8c56cc5
    try {
      return await web3Provider.getTransactionCount(address, 'pending');
    } catch (error) {
      throw error;
    }
  };

  const getFeeByType = async (type: string, web3Provider: any) => {
    const gasPrice = (await getRecommendedGasPrice(
      web3Provider,
      false
    )) as string;

    const low = toBigNumber(gasPrice)
      .mul(ethers.BigNumber.from('8'))
      .div(ethers.BigNumber.from('10'))
      .toString();

    const high = toBigNumber(gasPrice)
      .mul(ethers.BigNumber.from('11'))
      .div(ethers.BigNumber.from('10'))
      .toString();

    if (type === 'low') return low;
    if (type === 'high') return high;

    return gasPrice;
  };

  const getGasLimit = async (toAddress: string, web3Provider: any) => {
    try {
      const estimated = await web3Provider.estimateGas({
        to: toAddress,
      });

      return Number(ethers.utils.formatUnits(estimated, 'gwei'));
    } catch (error) {
      throw error;
    }
  };

  const getTxGasLimit = async (
    tx: SimpleTransactionRequest,
    web3Provider: any
  ) => {
    try {
      return web3Provider.estimateGas(tx);
    } catch (error) {
      throw error;
    }
  };

  const getRecommendedGasPrice = async (
    web3Provider: any,
    formatted?: boolean
  ) => {
    try {
      const gasPriceBN = await web3Provider.getGasPrice();

      if (formatted) {
        return {
          gwei: Number(ethers.utils.formatUnits(gasPriceBN, 'gwei')).toFixed(2),
          ethers: ethers.utils.formatEther(gasPriceBN),
        };
      }

      return gasPriceBN.toString();
    } catch (error) {
      throw error;
    }
  };

  const getGasOracle = async () => {
    const {
      data: { result },
    } = await axios.get(
      'https://api.etherscan.io/api?module=gastracker&action=gasoracle&apikey=K46SB2PK5E3T6TZC81V1VK61EFQGMU49KA'
    );

    return result;
  };

  const getBalance = async (address: string, web3Provider: any) => {
    try {
      const balance = await web3Provider.getBalance(address);
      const formattedBalance = ethers.utils.formatEther(balance);

      const roundedBalance = floor(parseFloat(formattedBalance), 4);

      return roundedBalance;
    } catch (error) {
      return 0;
    }
  };

  const getErc20TokenBalance = async (
    tokenAddress: string,
    walletAddress: string
  ): Promise<number> => {
    try {
      const abi = getErc20Abi() as any;
      const balance = await createContractUsingAbi(abi, tokenAddress).balanceOf(
        walletAddress
      );

      const formattedBalance = ethers.utils.formatEther(balance);
      //todo: import floor from lodash/floor
      const roundedBalance = floor(parseFloat(formattedBalance), 4);

      return roundedBalance;
    } catch (error) {
      return 0;
    }
  };

  const getErc20TokensByAddress = async (
    address: string,
    isSupported: boolean,
    apiUrl: string,
    web3Provider: any
  ) => {
    const etherscanQuery = `?module=account&action=tokentx&address=${address}&page=1&offset=100&&startblock=0&endblock=99999999&sort=asc&apikey=K46SB2PK5E3T6TZC81V1VK61EFQGMU49KA`;

    const apiUrlQuery = `?module=account&action=tokenlist&address=${address}`;

    const query = isSupported ? etherscanQuery : apiUrlQuery;

    const {
      data: { result },
    } = await axios.get(`${apiUrl}${query}`);

    const tokens: any[] = [];

    await Promise.all(
      result.map(async (token: any) => {
        const isInTokensList =
          tokens.findIndex(
            (listedToken) =>
              listedToken.contractAddress === token.contractAddress
          ) > -1;

        if (isInTokensList) return;

        const details = await getTokenStandardMetadata(
          token.contractAddress,
          address,
          web3Provider
        );

        tokens.push({
          ...token,
          ...details,
          isNft: false,
          id: token.contractAddress,
          balance: ethers.utils.formatEther(details.balance),
        });
      })
    );

    return tokens;
  };

  const getUserTransactions = async (
    address: string,
    network: INetwork,
    web3Provider: any
  ): Promise<TransactionResponse[]> => {
    const etherscanSupportedNetworks = [
      'homestead',
      'ropsten',
      'rinkeby',
      'goerli',
      'kovan',
    ];

    const { chainId, default: _default, label, apiUrl } = network;

    const networkByLabel = chainId === 1 ? 'homestead' : label.toLowerCase();

    //todo how to handle here?
    const pendingTransactions = getPendingTransactions(chainId, address);

    if (_default) {
      if (etherscanSupportedNetworks.includes(networkByLabel)) {
        const etherscanProvider = new ethers.providers.EtherscanProvider(
          networkByLabel,
          'K46SB2PK5E3T6TZC81V1VK61EFQGMU49KA'
        );

        const txHistory = await etherscanProvider.getHistory(address);

        const history = await Promise.all(
          txHistory.map(
            async (tx) =>
              await getFormattedTransactionResponse(
                etherscanProvider,
                tx,
                network
              )
          )
        );

        return [...pendingTransactions, ...history] || [...pendingTransactions];
      }

      const query = `?module=account&action=txlist&address=${address}`;

      const {
        data: { result },
      } = await axios.get(`${apiUrl}${query}`);

      if (typeof result !== 'string') {
        const txs = await Promise.all(
          result.map(
            async (tx: TransactionResponse) =>
              await getFormattedTransactionResponse(web3Provider, tx, network)
          )
        );

        return [...pendingTransactions, ...txs];
      }
    }

    return [...pendingTransactions];
  };

  const getPendingTransactions = (
    chainId: number,
    address: string
  ): TransactionResponse[] => {
    const chain = chains.getById(chainId) as Chain;
    const chainWsUrl = chain.rpc.find((rpc) => rpc.startsWith('wss://'));

    const wsUrl = chain && chainWsUrl ? chainWsUrl : '';

    const needsApiKey = Boolean(wsUrl.includes('API_KEY'));

    const url = needsApiKey ? null : wsUrl;

    if (!url) return [];

    const wssProvider = new ethers.providers.WebSocketProvider(String(url));

    wssProvider.on('error', (error) => {
      throw error;
    });

    const pendingTransactions: TransactionResponse[] = [];

    wssProvider.on('pending', async (txhash) => {
      const tx = await wssProvider.getTransaction(txhash);

      const { from, to, hash, blockNumber } = tx;

      if (tx && (from === address || to === address)) {
        const { timestamp } = await wssProvider.getBlock(Number(blockNumber));

        const formattedTx = {
          ...tx,
          timestamp,
        };

        const isPendingTxIncluded =
          pendingTransactions.findIndex(
            (transaction: TransactionResponse) => transaction.hash === hash
          ) > -1;

        if (isPendingTxIncluded) return;

        pendingTransactions.push(formattedTx);
      }
    });

    return pendingTransactions;
  };

  return {
    ethSign,
    signPersonalMessage,
    parsePersonalMessage,
    signTypedData,
    decryptMessage,
    verifyPersonalMessage,
    verifyTypedSignature,
    getEncryptedPubKey,
    sendTransaction,
    sendFormattedTransaction,
    getFeeByType,
    getRecommendedNonce,
    getGasLimit,
    getTxGasLimit,
    getRecommendedGasPrice,
    getGasOracle,
    getFeeDataWithDynamicMaxPriorityFeePerGas,
    toBigNumber,
    sendSignedErc20Transaction,
    sendSignedErc721Transaction,
    getBalance,
    getErc20TokenBalance,
    getErc20TokensByAddress,
    getUserTransactions,
  };
};<|MERGE_RESOLUTION|>--- conflicted
+++ resolved
@@ -37,16 +37,12 @@
   SimpleTransactionRequest,
 } from '../types';
 import { sysweb3Di } from '@pollum-io/sysweb3-core';
-import { setActiveNetwork, web3Provider } from '@pollum-io/sysweb3-network';
 import {
   createContractUsingAbi,
   getErc20Abi,
   getErc21Abi,
-<<<<<<< HEAD
-=======
   getTokenStandardMetadata,
   INetwork,
->>>>>>> f8c56cc5
 } from '@pollum-io/sysweb3-utils';
 
 export const EthereumTransactions = (): IEthereumTransactions => {
@@ -427,19 +423,8 @@
   };
 
   //todo: need to receive activeNetwork and web3Provider<MAYBE>?
-<<<<<<< HEAD
-  const getRecommendedNonce = async (
-    address: string
-    // activeNetwork: INetwork
-    // web3Provider: any
-  ) => {
-    const { network: _activeNetwork } = getDecryptedVault();
-
-    setActiveNetwork(_activeNetwork);
-
-=======
   const getRecommendedNonce = async (address: string, web3Provider: any) => {
->>>>>>> f8c56cc5
+    console.log('getRecommendedNonce', web3Provider);
     try {
       return await web3Provider.getTransactionCount(address, 'pending');
     } catch (error) {
