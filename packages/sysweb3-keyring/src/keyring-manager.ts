--- conflicted
+++ resolved
@@ -659,11 +659,7 @@
   };
 
   const removeNetwork = (chain: string, chainId: number) => {
-<<<<<<< HEAD
-    //@ts-ignore
-=======
     // @ts-ignore
->>>>>>> 3066fffa
     delete wallet.networks[chain][chainId];
   };
 
