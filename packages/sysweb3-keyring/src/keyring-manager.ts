--- conflicted
+++ resolved
@@ -804,11 +804,8 @@
   const login = async (password: string): Promise<IKeyringAccountState> => {
     if (!checkPassword(password)) throw new Error('Invalid password');
     wallet = await _unlockWallet(password);
-<<<<<<< HEAD
-=======
     const { activeAccount } = wallet;
 
->>>>>>> 5297fab9
     _updateUnlocked();
 
     setEncryptedVault({ ...getDecryptedVault(), wallet, lastLogin: 0 });
