//@ts-nocheck @ts-ignore
import { generateMnemonic, validateMnemonic, mnemonicToSeed } from 'bip39';
import BIP84, { fromZPrv } from 'bip84';
import crypto from 'crypto';
import CryptoJS from 'crypto-js';
import { hdkey } from 'ethereumjs-wallet';
import { ethers } from 'ethers';
import mapValues from 'lodash/mapValues';
import omit from 'lodash/omit';

import {
  initialActiveImportedAccountState,
  initialActiveLedgerAccountState,
  initialActiveTrezorAccountState,
  initialWalletState,
} from './initial-state';
import { LedgerKeyring } from './ledger';
import { CustomJsonRpcProvider } from './providers';
import {
  getSyscoinSigners,
  SyscoinHDSigner,
  SyscoinMainSigner,
} from './signers';
import { getDecryptedVault, setEncryptedVault } from './storage';
import { EthereumTransactions, SyscoinTransactions } from './transactions';
import { TrezorKeyring } from './trezor';
import {
  IKeyringAccountState,
  IKeyringBalances,
  ISyscoinTransactions,
  IWalletState,
  KeyringAccountType,
  IEthereumTransactions,
  IKeyringManager,
} from './types';
import * as sysweb3 from '@pollum-io/sysweb3-core';
import {
  BitcoinNetwork,
  getSysRpc,
  IPubTypes,
  INetwork,
  INetworkType,
} from '@pollum-io/sysweb3-network';
import { sys } from '@pollum-io/sysweb3-utils';

export interface ISysAccount {
  xprv?: string;
  xpub: string;
  balances: IKeyringBalances;
  address: string;
  label?: string;
}

export interface IkeyringManagerOpts {
  wallet: IWalletState;
  activeChain: INetworkType;
  password?: string;
}
export interface ISysAccountWithId extends ISysAccount {
  id: number;
}
const ethHdPath: Readonly<string> = "m/44'/60'/0'";
export class KeyringManager implements IKeyringManager {
  private storage: any; //todo type
  private wallet: IWalletState; //todo change this name, we will use wallets for another const -> Maybe for defaultInitialState / defaultStartState;

  //local variables
  private hd: SyscoinHDSigner | null;
  private syscoinSigner: SyscoinMainSigner | undefined;
  private trezorSigner: TrezorKeyring;
  public ledgerSigner: LedgerKeyring;
  private memMnemonic: string;
  private memPassword: string;
  private currentSessionSalt: string;
  private sessionPassword: string;
  private sessionMnemonic: string;
  private sessionSeed: string;
  public activeChain: INetworkType;
  public initialTrezorAccountState: IKeyringAccountState;
  public initialLedgerAccountState: IKeyringAccountState;
  private trezorAccounts: any[];
  public utf8Error: boolean;

  //transactions objects
  public ethereumTransaction: IEthereumTransactions;
  public syscoinTransaction: ISyscoinTransactions;
  constructor(opts?: IkeyringManagerOpts | null) {
    this.storage = sysweb3.sysweb3Di.getStateStorageDb();
    this.trezorAccounts = [];
    this.currentSessionSalt = this.generateSalt();
    this.sessionPassword = '';
    if (opts) {
      this.wallet = opts.wallet;
      this.activeChain = opts.activeChain;
      this.hd = null;
    } else {
      this.wallet = initialWalletState;
      this.activeChain = INetworkType.Syscoin;
      // @ts-ignore
      this.hd = new sys.utils.HDSigner('');
    }
    this.utf8Error = false;
    this.memMnemonic = '';
    this.sessionSeed = '';
    this.sessionMnemonic = '';
    this.memPassword = ''; //Lock wallet in case opts.password has been provided
    this.initialTrezorAccountState = initialActiveTrezorAccountState;
    this.initialLedgerAccountState = initialActiveLedgerAccountState;
    this.trezorSigner = new TrezorKeyring(this.getSigner);
    this.ledgerSigner = new LedgerKeyring();

    // this.syscoinTransaction = SyscoinTransactions();
    this.syscoinTransaction = new SyscoinTransactions(
      this.getNetwork,
      this.getSigner,
      this.getAccountsState,
      this.getAddress,
      this.ledgerSigner
    );
    this.ethereumTransaction = new EthereumTransactions(
      this.getNetwork,
      this.getDecryptedPrivateKey,
      this.getSigner,
      this.getAccountsState,
      this.ledgerSigner
    );
  }
  // ===================================== AUXILIARY METHOD - FOR TRANSACTIONS CLASSES ===================================== //
  private getDecryptedPrivateKey = (): {
    address: string;
    decryptedPrivateKey: string;
  } => {
    try {
      if (!this.sessionPassword)
        throw new Error('Wallet is locked cant proceed with transaction');
      if (this.activeChain !== INetworkType.Ethereum)
        throw new Error('Switch to EVM chain');
      const { accounts, activeAccountId, activeAccountType } = this.wallet;

      const { xprv, address } = accounts[activeAccountType][activeAccountId];
      const decryptedPrivateKey = CryptoJS.AES.decrypt(
        xprv,
        this.sessionPassword
      ).toString(CryptoJS.enc.Utf8);

      return {
        address,
        decryptedPrivateKey,
      };
    } catch (error) {
      console.log('ERROR getDecryptedPrivateKey', {
        error,
        values: {
          memPass: this.memPassword,
          memMnemonic: this.memMnemonic,
          vaultKeys: this.storage.get('vault-keys'),
          vault: getDecryptedVault(this.memPassword),
        },
      });
      this.validateAndHandleErrorByMessage(error.message);
    }
  };
  private getSigner = (): {
    hd: SyscoinHDSigner;
    main: any; //TODO: Type this following syscoinJSLib interface
  } => {
    if (!this.sessionPassword) {
      throw new Error('Wallet is locked cant proceed with transaction');
    }
    if (this.activeChain !== INetworkType.Syscoin) {
      throw new Error('Switch to UTXO chain');
    }
    if (!this.syscoinSigner || !this.hd) {
      throw new Error(
        'Wallet is not initialised yet call createKeyringVault first'
      );
    }

    return { hd: this.hd, main: this.syscoinSigner };
  };

  // ===================================== PUBLIC METHODS - KEYRING MANAGER FOR HD - SYS ALL ===================================== //

  public setStorage = (client: any) => this.storage.setClient(client);

  public validateAccountType = (account: IKeyringAccountState) => {
    return account.isImported === true
      ? KeyringAccountType.Imported
      : KeyringAccountType.HDAccount;
  };

  public isUnlocked = () => {
    return !!this.sessionPassword;
  };
  public lockWallet = () => {
    this.sessionPassword = '';
    this.sessionSeed = '';
  };

  public addNewAccount = async (label?: string) => {
    const network = this.wallet.activeNetwork;
    const mnemonic = this.sessionSeed;
    const isSyscoinChain = this.isSyscoinChain(network);

    if (isSyscoinChain) {
      return this.addNewAccountToSyscoinChain(network, label);
    }

    if (!mnemonic) {
      throw new Error('Seed phrase is required to create a new account.');
    }

    return this.addNewAccountToEth(label);
  };

  public setWalletPassword = (pwd: string, prvPwd?: string) => {
    if (this.sessionPassword) {
      if (!prvPwd) {
        throw new Error('Previous password is required to change the password');
      }
      const genPwd = this.encryptSHA512(prvPwd, this.currentSessionSalt);
      if (genPwd !== this.sessionPassword) {
        throw new Error('Previous password is not correct');
      }
    }
    const salt = this.generateSalt();
    const hash = this.encryptSHA512(pwd, salt);
    this.memPassword = pwd; //This will be needed a bit longer on the memory for wallet creation purposes
    this.sessionPassword = this.encryptSHA512(pwd, this.currentSessionSalt);

    if (this.memMnemonic) {
      setEncryptedVault(
        {
          mnemonic: CryptoJS.AES.encrypt(this.memMnemonic, pwd).toString(),
        },
        this.memPassword
      );

      this.sessionMnemonic = CryptoJS.AES.encrypt(
        this.memMnemonic,
        this.sessionPassword
      ).toString();

      this.memMnemonic = '';
    }
    if (prvPwd) this.updateWalletKeys(prvPwd);

    this.storage.set('vault-keys', {
      hash,
      salt,
      currentSessionSalt: this.currentSessionSalt,
    });
  };

  private validateAndHandleErrorByMessage(message: string) {
    const utf8ErrorMessage = 'Malformed UTF-8 data';
    if (
      message.includes(utf8ErrorMessage) ||
      message.toLowerCase().includes(utf8ErrorMessage.toLowerCase())
    ) {
      this.utf8Error = true;

      return this.utf8Error;
    }
  }

  private recoverLastSessionPassword(pwd: string): string {
    //As before locking the wallet we always keep the value of the last currentSessionSalt correctly stored in vault,
    //we use the value in vault instead of the one present in the class to get the last correct value for sessionPassword
    const initialVaultKeys = this.storage.get('vault-keys');

    //Here we need to validate if user has the currentSessionSalt in the vault-keys, because for Pali Users that
    //already has accounts created in some old version this value will not be in the storage. So we need to check it
    //and if user doesn't have we set it and if has we use the storage value
<<<<<<< HEAD
    if (
      !this.currentSessionSalt ||
      typeof initialVaultKeys.currentSessionSalt === 'undefined' ||
      this.currentSessionSalt === ''
    ) {
=======
    if (typeof initialVaultKeys.currentSessionSalt === 'undefined') {
>>>>>>> f46ccb45
      this.storage.set('vault-keys', {
        ...initialVaultKeys,
        currentSessionSalt: this.currentSessionSalt,
      });
<<<<<<< HEAD

      return this.encryptSHA512(pwd, this.currentSessionSalt);
    }

=======

      return this.encryptSHA512(pwd, this.currentSessionSalt);
    }

>>>>>>> f46ccb45
    return this.encryptSHA512(pwd, initialVaultKeys.currentSessionSalt);
  }

  public unlock = async (
    password: string
  ): Promise<{
    canLogin: boolean;
    wallet?: IWalletState | null;
  }> => {
    try {
      const { hash, salt } = this.storage.get('vault-keys');

      const hashPassword = this.encryptSHA512(password, salt);

      let wallet: IWalletState | null = null;

      if (hashPassword === hash) {
        this.sessionPassword = this.recoverLastSessionPassword(password);

        const isHdCreated = !!this.hd;

        if (this.utf8Error || !this.sessionMnemonic || !isHdCreated) {
          await this.resetWalletValuesDueErrors(password);

          wallet = this.wallet;

<<<<<<< HEAD
          this.utf8Error = false;
        }
        this.updateWalletKeys(password);
=======
      const hdCreated = this.hd ? true : false;

      if (!hdCreated || !this.sessionMnemonic) {
        //When the wallet is locked will get into here and we need the sessionPassword value correctly to encrypt
        //the sessionSeed again with the same value as before the wallet was locked
        await this.restoreWallet(hdCreated, password);
>>>>>>> f46ccb45
      }

      return {
        canLogin: hashPassword === hash,
        wallet,
      };
    } catch (error) {
      console.log('ERROR unlock', {
        error,
        values: {
          memPass: this.memPassword,
          memMnemonic: this.memMnemonic,
          vaultKeys: this.storage.get('vault-keys'),
          vault: getDecryptedVault(password),
        },
      });
      this.validateAndHandleErrorByMessage(error.message);
    }
  };

  public getNewChangeAddress = async (): Promise<string> => {
    if (this.hd === null)
      throw new Error('HD not created yet, unlock or initialize wallet first');
    //Sysweb3 only allow segwit change addresses for now
    return await this.hd.getNewChangeAddress(true, 84);
  };
  public getChangeAddress = async (id: number): Promise<string> => {
    if (this.hd === null)
      throw new Error('HD not created yet, unlock or initialize wallet first');
    this.hd.setAccountIndex(id);
    const address = await this.hd.getNewChangeAddress(true);
    this.hd.setAccountIndex(this.wallet.activeAccountId);
    return address;
  };
  public updateReceivingAddress = async (): Promise<string> => {
    const { activeAccountType, accounts, activeAccountId } = this.wallet;
    const { xpub } = accounts[activeAccountType][activeAccountId];
    let address = '';
    if (this.hd === null)
      throw new Error('HD not created yet, unlock or initialize wallet first');
    switch (activeAccountType) {
      case KeyringAccountType.HDAccount:
        address = await this.hd.getNewReceivingAddress(true, 84);
        break;
      case KeyringAccountType.Trezor:
        address = await this.getAddress(xpub, false, activeAccountId);
        break;
      default:
        break;
    }

    this.wallet.accounts[activeAccountType][activeAccountId].address = address;
    return address;
  };

  public createKeyringVault = async (): Promise<IKeyringAccountState> => {
    try {
      if (!this.memPassword) {
        throw new Error('Create a password first');
      }
      let { mnemonic } = getDecryptedVault(this.memPassword);
      mnemonic = CryptoJS.AES.decrypt(mnemonic, this.memPassword).toString(
        CryptoJS.enc.Utf8
      );
      const rootAccount = await this.createMainWallet(mnemonic);
      this.wallet = {
        ...initialWalletState,
        ...this.wallet,
        accounts: {
          ...this.wallet.accounts,
          [KeyringAccountType.HDAccount]: {
            [rootAccount.id]: rootAccount,
          },
        },
        activeAccountId: rootAccount.id,
        activeAccountType: this.validateAccountType(rootAccount),
      };

      this.memPassword = '';
      const seed = (await mnemonicToSeed(mnemonic)).toString('hex');
      this.sessionSeed = CryptoJS.AES.encrypt(
        seed,
        this.sessionPassword
      ).toString();
      return rootAccount;
    } catch (error) {
      console.log('ERROR createKeyringVault', {
        error,
        values: {
          memPass: this.memPassword,
          memMnemonic: this.memMnemonic,
          vaultKeys: this.storage.get('vault-keys'),
          vault: getDecryptedVault(this.memPassword),
        },
      });
      this.validateAndHandleErrorByMessage(error.message);
    }
  };

  public setActiveAccount = async (
    accountId: number,
    accountType: KeyringAccountType
  ) => {
    if (!this.hd && this.activeChain === INetworkType.Syscoin)
      throw new Error(
        'Initialise wallet first, cant change accounts without an active HD'
      );
    if (accountType === KeyringAccountType.HDAccount && this.hd) {
      this.hd.setAccountIndex(accountId);
    }
    const accounts = this.wallet.accounts[accountType];
    if (!accounts[accountId].xpub) throw new Error('Account not set');
    this.wallet = {
      ...this.wallet,
      activeAccountId: accounts[accountId].id,
      activeAccountType: accountType,
    };
  };

  public getAccountById = (
    id: number,
    accountType: KeyringAccountType
  ): Omit<IKeyringAccountState, 'xprv'> => {
    const accounts = Object.values(this.wallet.accounts[accountType]);

    const account = accounts.find((account) => account.id === id);

    if (!account) {
      throw new Error('Account not found');
    }

    return omit(account, 'xprv');
  };

  public getPrivateKeyByAccountId = (
    id: number,
    acountType: KeyringAccountType,
    pwd: string
  ): string => {
    try {
      const genPwd = this.encryptSHA512(pwd, this.currentSessionSalt);

      if (!this.sessionPassword) {
        throw new Error('Unlock wallet first');
      } else if (this.sessionPassword !== genPwd) {
        throw new Error('Invalid password');
      }

      const accounts = this.wallet.accounts[acountType];

      const account = Object.values(accounts).find(
        (account) => account.id === id
      );

      if (!account) {
        throw new Error('Account not found');
      }
      const decryptedPrivateKey = CryptoJS.AES.decrypt(
        account.xprv,
        this.sessionPassword
      ).toString(CryptoJS.enc.Utf8);

      return decryptedPrivateKey;
    } catch (error) {
      console.log('ERROR getPrivateKeyByAccountId', {
        error,
        values: {
          memPass: this.memPassword,
          memMnemonic: this.memMnemonic,
          vaultKeys: this.storage.get('vault-keys'),
          vault: getDecryptedVault(pwd),
        },
      });
      this.validateAndHandleErrorByMessage(error.message);
    }
  };

  public getActiveAccount = (): {
    activeAccount: Omit<IKeyringAccountState, 'xprv'>;
    activeAccountType: KeyringAccountType;
  } => {
    const { accounts, activeAccountId, activeAccountType } = this.wallet;

    return {
      activeAccount: omit(accounts[activeAccountType][activeAccountId], 'xprv'),
      activeAccountType,
    };
  };

  public getEncryptedXprv = () =>
    CryptoJS.AES.encrypt(
      this.getSysActivePrivateKey(),
      this.sessionPassword
    ).toString();

  public getSeed = (pwd: string) => {
    const genPwd = this.encryptSHA512(pwd, this.currentSessionSalt);
    if (!this.sessionPassword) {
      throw new Error('Unlock wallet first');
    } else if (this.sessionPassword !== genPwd) {
      throw new Error('Invalid password');
    }
    let { mnemonic } = getDecryptedVault(pwd);
    mnemonic = CryptoJS.AES.decrypt(mnemonic, pwd).toString(CryptoJS.enc.Utf8);

    return mnemonic;
  };

  public updateNetworkConfig = async (
    data: INetwork,
    chainType: INetworkType
  ) => {
    if (
      chainType !== INetworkType.Syscoin &&
      chainType !== INetworkType.Ethereum
    ) {
      throw new Error('Invalid chain type');
    }
    if (!this.wallet.networks[chainType][data.chainId]) {
      throw new Error('Network does not exist');
    }
    if (
      this.wallet.activeNetwork.chainId === data.chainId &&
      this.activeChain === chainType
    ) {
      if (
        chainType === INetworkType.Syscoin &&
        this.syscoinSigner?.blockbookURL
      ) {
        this.syscoinSigner.blockbookURL = data.url;
      } else {
        this.ethereumTransaction.setWeb3Provider(data);
      }
    }
    this.wallet = {
      ...this.wallet,
      networks: {
        ...this.wallet.networks,
        [chainType]: {
          ...this.wallet.networks[chainType],
          [data.chainId]: data,
        },
      },
    };
  };

  public addCustomNetwork = (chain: INetworkType, network: INetwork) => {
    const networkIdentifier = network.key ? network.key : network.chainId;

    this.wallet = {
      ...this.wallet,
      networks: {
        ...this.wallet.networks,
        [chain]: {
          ...this.wallet.networks[chain],
          [networkIdentifier]: network,
        },
      },
    };
  };

  public removeNetwork = async (chain: INetworkType, chainId: number) => {
    //TODO: test failure case to validate rollback;
    if (
      this.activeChain === chain &&
      this.wallet.activeNetwork.chainId === chainId
    ) {
      throw new Error('Cannot remove active network');
    }
    // Create a new object without the specified property
    const updatedNetworks = Object.fromEntries(
      Object.entries(this.wallet.networks[chain]).filter(
        ([key]) => Number(key) !== chainId
      )
    );
    // Replace the networks object for the chain with the updated object
    this.wallet = {
      ...this.wallet,
      networks: {
        ...this.wallet.networks,
        [chain]: {
          ...updatedNetworks,
        },
      },
    };
    // this.wallet.networks[chain] = updatedNetworks;
  };

  public setSignerNetwork = async (
    network: INetwork,
    chain: string
  ): Promise<{
    sucess: boolean;
    wallet?: IWalletState;
    activeChain?: INetworkType;
  }> => {
    if (INetworkType.Ethereum !== chain && INetworkType.Syscoin !== chain) {
      throw new Error('Unsupported chain');
    }
    const networkChain: INetworkType =
      INetworkType.Ethereum === chain
        ? INetworkType.Ethereum
        : INetworkType.Syscoin;
    const prevWalletState = this.wallet;
    const prevActiveChainState = this.activeChain;
    const prevHDState = this.hd;
    const prevSyscoinSignerState = this.syscoinSigner;
    try {
      if (chain === INetworkType.Syscoin) {
        const { rpc, isTestnet } = await this.getSignerUTXO(network);
        await this.updateUTXOAccounts(rpc, isTestnet);
        if (!this.hd) throw new Error('Error initialising HD');
        this.hd.setAccountIndex(this.wallet.activeAccountId);
      } else if (chain === INetworkType.Ethereum) {
        await this.setSignerEVM(network);
        await this.updateWeb3Accounts();
      }

      this.wallet = {
        ...this.wallet,
        networks: {
          ...this.wallet.networks,
          [networkChain]: {
            ...this.wallet.networks[networkChain],
            [network.chainId]: network,
          },
        },
        activeNetwork: network,
      };
      this.wallet.activeNetwork = network;
      this.activeChain = networkChain;

      return {
        sucess: true,
        wallet: this.wallet,
        activeChain: this.activeChain,
      };
    } catch (err) {
      console.log('ERROR setSignerNetwork', {
        err,
        values: {
          memPass: this.memPassword,
          memMnemonic: this.memMnemonic,
          vaultKeys: this.storage.get('vault-keys'),
          vault: getDecryptedVault(this.memPassword),
        },
      });
      this.validateAndHandleErrorByMessage(err.message);

      //Rollback to previous values
      console.error('Set Signer Network failed with', err);

      this.wallet = prevWalletState;
      this.activeChain = prevActiveChainState;
      if (this.activeChain === INetworkType.Ethereum) {
        this.ethereumTransaction.setWeb3Provider(this.wallet.activeNetwork);
      } else if (this.activeChain === INetworkType.Syscoin) {
        this.hd = prevHDState;
        this.syscoinSigner = prevSyscoinSignerState;
      }

      return { sucess: false };
    }
  };

  public forgetMainWallet = (pwd: string) => {
    const genPwd = this.encryptSHA512(pwd, this.currentSessionSalt);
    if (!this.sessionPassword) {
      throw new Error('Unlock wallet first');
    } else if (this.sessionPassword !== genPwd) {
      throw new Error('Invalid password');
    }

    this.clearTemporaryLocalKeys(pwd);
  };

  public importWeb3Account = (mnemonicOrPrivKey: string) => {
    if (ethers.utils.isHexString(mnemonicOrPrivKey)) {
      return new ethers.Wallet(mnemonicOrPrivKey);
    }

    const account = ethers.Wallet.fromMnemonic(mnemonicOrPrivKey);

    return account;
  };

  public getAccountXpub = (): string => {
    const { activeAccountId, activeAccountType } = this.wallet;
    const account = this.wallet.accounts[activeAccountType][activeAccountId];
    return account.xpub;
  };

  public isSeedValid = (seedPhrase: string) => validateMnemonic(seedPhrase);
  public createNewSeed = () => generateMnemonic();
  public setSeed = (seedPhrase: string) => {
    if (validateMnemonic(seedPhrase)) {
      this.memMnemonic = seedPhrase;
      if (this.sessionPassword) {
        this.sessionMnemonic = CryptoJS.AES.encrypt(
          seedPhrase,
          this.sessionPassword
        ).toString();

        this.memMnemonic = '';
      }
      return seedPhrase;
    }
    throw new Error('Invalid Seed');
  };

  private getAccountsState = () => {
    const { activeAccountId, accounts, activeAccountType, activeNetwork } =
      this.wallet;
    return { activeAccountId, accounts, activeAccountType, activeNetwork };
  };
  public getUTXOState = () => {
    if (this.activeChain !== INetworkType.Syscoin) {
      throw new Error('Cannot get state in a ethereum network');
    }

    const utxOAccounts = mapValues(this.wallet.accounts.HDAccount, (value) =>
      omit(value, 'xprv')
    );

    return {
      ...this.wallet,
      accounts: {
        [KeyringAccountType.HDAccount]: utxOAccounts,
        [KeyringAccountType.Imported]: {},
        [KeyringAccountType.Trezor]: {},
      },
    };
  };
  public async importTrezorAccount(
    coin: string,
    slip44: string,
    index: string
  ) {
    const importedAccount = await this._createTrezorAccount(
      coin,
      slip44,
      index
    );
    this.wallet.accounts[KeyringAccountType.Trezor][importedAccount.id] =
      importedAccount;

    return importedAccount;
  }

  public async importLedgerAccount(
    coin: string,
    slip44: string,
    index: string,
    isAlreadyConnected: boolean
  ) {
    try {
      const connectionResponse = isAlreadyConnected
        ? true
        : await this.ledgerSigner.connectToLedgerDevice();

      if (connectionResponse) {
        const importedAccount = await this._createLedgerAccount(
          coin,
          slip44,
          index
        );
        this.wallet.accounts[KeyringAccountType.Ledger][importedAccount.id] =
          importedAccount;

        return importedAccount;
      }
    } catch (error) {
      console.log({ error });
      throw error;
    }
  }
  public getActiveUTXOAccountState = () => {
    return {
      ...this.wallet.accounts.HDAccount[this.wallet.activeAccountId],
      xprv: undefined,
    };
  };
  public getNetwork = () => this.wallet.activeNetwork;
  public verifyIfIsTestnet = () => {
    const { chainId } = this.wallet.activeNetwork;
    if (this.wallet.networks.syscoin[chainId] && this.hd) {
      return this.hd.Signer.isTestnet;
    }
    return undefined;
  };
  public createEthAccount = (privateKey: string) =>
    new ethers.Wallet(privateKey);

  /**
   * PRIVATE METHODS
   */

  /**
   *
   * @param password
   * @param salt
   * @returns hash: string
   */
  private encryptSHA512 = (password: string, salt: string) =>
    crypto.createHmac('sha512', salt).update(password).digest('hex');

  private createMainWallet = async (
    mnemonic: string
  ): Promise<IKeyringAccountState> => {
    //@ts-ignore
    this.hd = new sys.utils.HDSigner(
      mnemonic,
      null,
      false,
      undefined,
      undefined,
      undefined,
      84
    ) as SyscoinHDSigner; //To understand better this look at: https://github.com/syscoin/syscoinjs-lib/blob/298fda26b26d7007f0c915a6f77626fb2d3c852f/utils.js#L894
    this.syscoinSigner = new sys.SyscoinJSLib(
      this.hd,
      this.wallet.activeNetwork.url,
      undefined
    );

    const xpub = this.hd.getAccountXpub();

    const formattedBackendAccount: ISysAccount =
      await this.getFormattedBackendAccount({
        url: this.wallet.activeNetwork.url,
        xpub,
        id: this.hd.Signer.accountIndex,
      });

    const account = this.getInitialAccountData({
      signer: this.hd,
      sysAccount: formattedBackendAccount,
      xprv: this.getEncryptedXprv(),
    });
    return account;
  };

  private getSysActivePrivateKey = () => {
    if (this.hd === null) throw new Error('No HD Signer');
    return this.hd.Signer.accounts[
      this.hd.Signer.accountIndex
    ].getAccountPrivateKey();
  };

  private getInitialAccountData = ({
    label,
    signer,
    sysAccount,
    xprv,
  }: {
    label?: string;
    signer: any;
    sysAccount: ISysAccount;
    xprv: string;
  }) => {
    const { balances, address, xpub } = sysAccount;

    return {
      id: signer.Signer.accountIndex,
      label: label ? label : `Account ${signer.Signer.accountIndex + 1}`,
      balances,
      xpub,
      xprv,
      address,
      isTrezorWallet: false,
      isLedgerWallet: false,
      isImported: false,
    };
  };

  private addUTXOAccount = async (accountId: number): Promise<any> => {
    try {
      if (this.hd === null) throw new Error('No HD Signer');
      if (accountId !== 0 && !this.hd.Signer.accounts[accountId]) {
        //We must recreate the account if it doesn't exist at the signer
        const childAccount = this.hd.deriveAccount(accountId, 84);

        const derivedAccount = new fromZPrv(
          childAccount,
          this.hd.Signer.pubTypes,
          this.hd.Signer.networks
        );

        this.hd.Signer.accounts.push(derivedAccount);
        this.hd.setAccountIndex(accountId);
      }
      const xpub = this.hd.getAccountXpub();
      const xprv = this.getEncryptedXprv();

      const basicAccountInfo = await this.getBasicSysAccountInfo(
        xpub,
        accountId
      );

      const createdAccount = {
        xprv,
        isImported: false,
        ...basicAccountInfo,
      };
      this.wallet.accounts[KeyringAccountType.HDAccount][accountId] =
        createdAccount;
    } catch (error) {
      console.log('ERROR addUTXOAccount', {
        error,
        values: {
          memPass: this.memPassword,
          memMnemonic: this.memMnemonic,
          vaultKeys: this.storage.get('vault-keys'),
          vault: getDecryptedVault(this.memPassword),
        },
      });
      this.validateAndHandleErrorByMessage(error.message);
    }
  };

  private getBasicSysAccountInfo = async (xpub: string, id: number) => {
    if (!this.syscoinSigner) throw new Error('No HD Signer');
    const label = this.wallet.accounts[KeyringAccountType.HDAccount][id].label;
    const formattedBackendAccount = await this.getFormattedBackendAccount({
      url: this.syscoinSigner.blockbookURL,
      xpub,
      id,
    });
    return {
      id,
      isTrezorWallet: false,
      isLedgerWallet: false,
      label: label ? label : `Account ${Number(id) + 1}`,
      ...formattedBackendAccount,
    };
  };

  private async _createTrezorAccount(
    coin: string,
    slip44: string,
    index: string,
    label?: string
  ) {
    const { accounts, activeNetwork } = this.wallet;
    let xpub, balance;
    try {
      const { descriptor, balance: _balance } =
        await this.trezorSigner.getAccountInfo({
          coin,
          slip44,
          index,
        });
      xpub = descriptor;
      balance = _balance;
    } catch (e) {
      throw new Error(e);
    }
    let ethPubKey = '';

    const isEVM = coin === 'eth';

    const address = isEVM ? xpub : await this.getAddress(xpub, false, +index);

    if (isEVM) {
      const response = await this.trezorSigner.getPublicKey({
        coin,
        slip44,
        index: +index,
      });
      ethPubKey = response.publicKey;
    }

    const accountAlreadyExists =
      Object.values(
        accounts[KeyringAccountType.Trezor] as IKeyringAccountState[]
      ).some((account) => account.address === address) ||
      Object.values(
        accounts[KeyringAccountType.HDAccount] as IKeyringAccountState[]
      ).some((account) => account.address === address) ||
      Object.values(
        accounts[KeyringAccountType.Imported] as IKeyringAccountState[]
      ).some((account) => account.address === address);

    if (accountAlreadyExists)
      throw new Error('Account already exists on your Wallet.');
    if (!xpub || !balance || !address)
      throw new Error(
        'Something wrong happened. Please, try again or report it'
      );

    const id =
      Object.values(accounts[KeyringAccountType.Trezor]).length < 1
        ? 0
        : Object.values(accounts[KeyringAccountType.Trezor]).length;

    const trezorAccount = {
      ...this.initialTrezorAccountState,
      balances: {
        syscoin: +balance / 1e8,
        ethereum: 0,
      },
      address,
      originNetwork: { ...activeNetwork, isBitcoinBased: !isEVM },
      label: label ? label : `Trezor ${id + 1}`,
      id,
      xprv: '',
      xpub: isEVM ? ethPubKey : xpub,
      assets: {
        syscoin: [],
        ethereum: [],
      },
    } as IKeyringAccountState;

    return trezorAccount;
  }

  private async _createLedgerAccount(
    coin: string,
    slip44: string,
    index: string,
    label?: string
  ) {
    const { accounts, activeNetwork } = this.wallet;
    let xpub;
    let address = '';
    let balance;

    if (coin === 'eth') {
      const { address: ethAddress, publicKey } =
        await this.ledgerSigner.evm.getEvmAddressAndPubKey({
          accountIndex: +index,
        });
      const ethBalance = await this.ethereumTransaction.getBalance(ethAddress);
      address = ethAddress;
      xpub = publicKey;
      balance = ethBalance;
    } else {
      try {
        const ledgerXpub = await this.ledgerSigner.utxo.getXpub({
          index: +index,
          coin,
          slip44,
          withDecriptor: true,
        });
        xpub = ledgerXpub;
        address = await this.ledgerSigner.utxo.getUtxoAddress({
          coin,
          index: +index,
          slip44,
        });

        const options = 'tokens=used&details=tokens';
        const { balance: sysBalance } = await sys.utils.fetchBackendAccount(
          this.wallet.activeNetwork.url,
          xpub,
          options,
          true,
          undefined
        );
        balance = sysBalance;
      } catch (e) {
        throw new Error(e);
      }
    }

    const accountAlreadyExists =
      Object.values(
        accounts[KeyringAccountType.Ledger] as IKeyringAccountState[]
      ).some((account) => account.address === address) ||
      Object.values(
        accounts[KeyringAccountType.Trezor] as IKeyringAccountState[]
      ).some((account) => account.address === address) ||
      Object.values(
        accounts[KeyringAccountType.HDAccount] as IKeyringAccountState[]
      ).some((account) => account.address === address) ||
      Object.values(
        accounts[KeyringAccountType.Imported] as IKeyringAccountState[]
      ).some((account) => account.address === address);

    if (accountAlreadyExists)
      throw new Error('Account already exists on your Wallet.');
    if (!xpub || !address)
      throw new Error(
        'Something wrong happened. Please, try again or report it'
      );

    const id =
      Object.values(accounts[KeyringAccountType.Ledger]).length < 1
        ? 0
        : Object.values(accounts[KeyringAccountType.Ledger]).length;

    const currentBalances =
      coin === 'eth'
        ? { syscoin: 0, ethereum: balance }
        : { syscoin: +balance / 1e8, ethereum: 0 };

    const ledgerAccount = {
      ...this.initialLedgerAccountState,
      balances: currentBalances,
      address,
      originNetwork: { ...activeNetwork, isBitcoinBased: coin !== 'eth' },
      label: label ? label : `Ledger ${id + 1}`,
      id,
      xprv: '',
      xpub,
      assets: {
        syscoin: [],
        ethereum: [],
      },
    } as IKeyringAccountState;

    return ledgerAccount;
  }

  public getAddress = async (
    xpub: string,
    isChangeAddress: boolean,
    index: number
  ) => {
    const { hd, main } = this.getSigner();
    const options = 'tokens=used&details=tokens';

    const { tokens } = await sys.utils.fetchBackendAccount(
      main.blockbookURL,
      xpub,
      options,
      true,
      undefined
    );
    const { receivingIndex, changeIndex } =
      this.setLatestIndexesFromXPubTokens(tokens);

    const currentAccount = new BIP84.fromZPub(
      xpub,
      hd.Signer.pubTypes,
      hd.Signer.networks
    );

    this.trezorAccounts.push(currentAccount);

    const address = this.trezorAccounts[index]
      ? (this.trezorAccounts[index].getAddress(
          isChangeAddress ? changeIndex : receivingIndex,
          isChangeAddress,
          84
        ) as string)
      : (this.trezorAccounts[this.trezorAccounts.length - 1].getAddress(
          isChangeAddress ? changeIndex : receivingIndex,
          isChangeAddress,
          84
        ) as string);

    return address;
  };

  private getFormattedBackendAccount = async ({
    url,
    xpub,
    id,
  }: {
    url: string;
    xpub: string;
    id: number;
  }): Promise<ISysAccount> => {
    if (this.hd === null) throw new Error('No HD Signer');
    const bipNum = 84; //TODO: we need to change this logic to use descriptors for now we only use bip84
    const options = 'tokens=used&details=tokens';
    let balance = 0,
      stealthAddr = '';
    try {
      const { balance: _balance, tokens } = await sys.utils.fetchBackendAccount(
        url,
        xpub,
        options,
        true,
        undefined
      );
      const { receivingIndex } = this.setLatestIndexesFromXPubTokens(tokens);
      balance = _balance;
      stealthAddr = this.hd.Signer.accounts[id].getAddress(
        receivingIndex,
        false,
        bipNum
      );
    } catch (e) {
      throw new Error(`Error fetching account from network ${url}: ${e}`);
    }
    return {
      address: stealthAddr,
      xpub: xpub,
      balances: {
        syscoin: balance / 1e8,
        ethereum: 0,
      },
    };
  };

  private setLatestIndexesFromXPubTokens = (tokens: any) => {
    let changeIndex = 0;
    let receivingIndex = 0;
    if (tokens) {
      tokens.forEach((token: any) => {
        if (!token.transfers || !token.path) {
          return;
        }
        const transfers = parseInt(token.transfers, 10);
        if (token.path && transfers > 0) {
          const splitPath = token.path.split('/');
          if (splitPath.length >= 6) {
            const change = parseInt(splitPath[4], 10);
            const index = parseInt(splitPath[5], 10);
            if (change === 1) {
              changeIndex = index + 1;
            }
            receivingIndex = index + 1;
          }
        }
      });
    }
    return { changeIndex, receivingIndex };
  };

  //todo network type
  private async addNewAccountToSyscoinChain(network: any, label?: string) {
    try {
      if (this.hd === null || !this.hd.mnemonic) {
        throw new Error(
          'Keyring Vault is not created, should call createKeyringVault first '
        );
      }

      const id = this.hd.createAccount(84);
      const xpub = this.hd.getAccountXpub();
      const xprv = this.getEncryptedXprv();

      const latestUpdate: ISysAccount = await this.getFormattedBackendAccount({
        url: network.url,
        xpub,
        id,
      });

      const account = this.getInitialAccountData({
        label,
        signer: this.hd,
        sysAccount: latestUpdate,
        xprv,
      });

      this.wallet = {
        ...this.wallet,
        accounts: {
          ...this.wallet.accounts,
          [KeyringAccountType.HDAccount]: {
            ...this.wallet.accounts[KeyringAccountType.HDAccount],
            [id]: account,
          },
        },
        activeAccountId: account.id,
      };

      return {
        ...account,
        id,
      };
    } catch (error) {
      console.log('ERROR addNewAccountToSyscoinChain', {
        error,
        values: {
          memPass: this.memPassword,
          memMnemonic: this.memMnemonic,
          vaultKeys: this.storage.get('vault-keys'),
          vault: getDecryptedVault(this.memPassword),
        },
      });
      this.validateAndHandleErrorByMessage(error.message);
    }
  }

  private async addNewAccountToEth(label?: string) {
    try {
      const { length } = Object.values(
        this.wallet.accounts[KeyringAccountType.HDAccount]
      );
      const seed = Buffer.from(
        CryptoJS.AES.decrypt(this.sessionSeed, this.sessionPassword).toString(
          CryptoJS.enc.Utf8
        ),
        'hex'
      );
      const privateRoot = hdkey.fromMasterSeed(seed);
      const derivedCurrentAccount = privateRoot.derivePath(
        `${ethHdPath}/0/${length}`
      );
      const newWallet = derivedCurrentAccount.getWallet();
      const address = newWallet.getAddressString();
      const xprv = newWallet.getPrivateKeyString();
      const xpub = newWallet.getPublicKeyString();

      const basicAccountInfo = await this.getBasicWeb3AccountInfo(
        address,
        length,
        label
      );

      const createdAccount: IKeyringAccountState = {
        address,
        xpub,
        xprv: CryptoJS.AES.encrypt(xprv, this.sessionPassword).toString(),
        isImported: false,
        ...basicAccountInfo,
      };

      this.wallet = {
        ...this.wallet,
        accounts: {
          ...this.wallet.accounts,
          [KeyringAccountType.HDAccount]: {
            ...this.wallet.accounts[KeyringAccountType.HDAccount],
            [createdAccount.id]: createdAccount,
          },
        },
        activeAccountId: createdAccount.id,
      };

      return createdAccount;
    } catch (error) {
      console.log('ERROR addNewAccountToEth', {
        error,
        values: {
          memPass: this.memPassword,
          memMnemonic: this.memMnemonic,
          vaultKeys: this.storage.get('vault-keys'),
          vault: getDecryptedVault(this.memPassword),
        },
      });
      this.validateAndHandleErrorByMessage(error.message);
    }
  }

  private getBasicWeb3AccountInfo = async (
    address: string,
    id: number,
    label?: string
  ) => {
    const balance = await this.ethereumTransaction.getBalance(address);

    return {
      id,
      isTrezorWallet: false,
      isLedgerWallet: false,
      label: label ? label : `Account ${id + 1}`,
      balances: {
        syscoin: 0,
        ethereum: balance,
      },
    };
  };

  private updateWeb3Accounts = async () => {
    try {
      const { accounts, activeAccountId, activeAccountType } = this.wallet;

      //Account of HDAccount is always initialized as it is required to create a network
      for (const index in Object.values(
        accounts[KeyringAccountType.HDAccount]
      )) {
        const id = Number(index);

        const label =
          this.wallet.accounts[KeyringAccountType.HDAccount][id].label;

        await this.setDerivedWeb3Accounts(id, label);
      }
      if (
        accounts[KeyringAccountType.Imported] &&
        Object.keys(accounts[KeyringAccountType.Imported]).length > 0
      ) {
        await this.updateAllPrivateKeyAccounts();
      }

      return this.wallet.accounts[activeAccountType][activeAccountId];
    } catch (error) {
      console.log('ERROR updateWeb3Accounts', {
        error,
        values: {
          memPass: this.memPassword,
          memMnemonic: this.memMnemonic,
          vaultKeys: this.storage.get('vault-keys'),
          vault: getDecryptedVault(this.memPassword),
        },
      });
      this.validateAndHandleErrorByMessage(error.message);
    }
  };

  private setDerivedWeb3Accounts = async (id: number, label: string) => {
    try {
      const seed = Buffer.from(
        CryptoJS.AES.decrypt(this.sessionSeed, this.sessionPassword).toString(
          CryptoJS.enc.Utf8
        ),
        'hex'
      );
      const privateRoot = hdkey.fromMasterSeed(seed);

      const derivedCurrentAccount = privateRoot.derivePath(
        `${ethHdPath}/0/${String(id)}`
      );

      const derievedWallet = derivedCurrentAccount.getWallet();
      const address = derievedWallet.getAddressString();
      const xprv = derievedWallet.getPrivateKeyString();
      const xpub = derievedWallet.getPublicKeyString();

      const basicAccountInfo = await this.getBasicWeb3AccountInfo(
        address,
        id,
        label
      );

      const createdAccount = {
        address,
        xpub,
        xprv: CryptoJS.AES.encrypt(xprv, this.sessionPassword).toString(),
        isImported: false,
        ...basicAccountInfo,
      };

      this.wallet.accounts[KeyringAccountType.HDAccount][id] = createdAccount;
    } catch (error) {
      console.log('ERROR setDerivedWeb3Accounts', {
        error,
        values: {
          memPass: this.memPassword,
          memMnemonic: this.memMnemonic,
          vaultKeys: this.storage.get('vault-keys'),
          vault: getDecryptedVault(this.memPassword),
        },
      });
      this.validateAndHandleErrorByMessage(error.message);
    }
  };

  private getSignerUTXO = async (
    network: INetwork
  ): Promise<{ rpc: any; isTestnet: boolean }> => {
    const { rpc, chain } = await getSysRpc(network);

    return {
      rpc,
      isTestnet: chain === 'test',
    };
  };

  private setSignerEVM = async (network: INetwork): Promise<void> => {
    const abortController = new AbortController();
    try {
      const web3Provider = new CustomJsonRpcProvider(
        abortController.signal,
        network.url
      );
      const { chainId } = await web3Provider.getNetwork();
      if (network.chainId !== chainId) {
        throw new Error(
          `SetSignerEVM: Wrong network information expected ${network.chainId} received ${chainId}`
        );
      }
      this.ethereumTransaction.setWeb3Provider(network);
      abortController.abort();
    } catch (error) {
      abortController.abort();
      throw new Error(`SetSignerEVM: Failed with ${error}`);
    }
  };

  private updateUTXOAccounts = async (
    rpc: {
      formattedNetwork: INetwork;
      networkConfig?: {
        networks: { mainnet: BitcoinNetwork; testnet: BitcoinNetwork };
        types: { xPubType: IPubTypes; zPubType: IPubTypes };
      };
    },
    isTestnet: boolean
  ) => {
<<<<<<< HEAD
    try {
      if (!this.sessionPassword) {
        throw new Error('Unlock wallet first');
      }
      const mnemonic = CryptoJS.AES.decrypt(
        this.sessionMnemonic,
        this.sessionPassword
      ).toString(CryptoJS.enc.Utf8);
      const accounts = this.wallet.accounts[KeyringAccountType.HDAccount];
      const { hd, main } = getSyscoinSigners({
        mnemonic: mnemonic,
        isTestnet,
        rpc,
      });
      this.hd = hd;
      this.syscoinSigner = main;
      const walletAccountsArray = Object.values(accounts);

      // Create an array of promises.
      const accountPromises = walletAccountsArray.map(async ({ id }) => {
        await this.addUTXOAccount(Number(id));
      });
      await Promise.all(accountPromises);
    } catch (error) {
      console.log('ERROR updateUTXOAccounts', {
        error,
        values: {
          memPass: this.memPassword,
          memMnemonic: this.memMnemonic,
          vaultKeys: this.storage.get('vault-keys'),
          vault: getDecryptedVault(this.memPassword),
        },
      });
      this.validateAndHandleErrorByMessage(error.message);
    }
=======
    if (!this.sessionPassword) {
      throw new Error('Unlock wallet first');
    }
    const mnemonic = CryptoJS.AES.decrypt(
      this.sessionMnemonic,
      this.sessionPassword
    ).toString(CryptoJS.enc.Utf8);

    const accounts = this.wallet.accounts[KeyringAccountType.HDAccount];
    const { hd, main } = getSyscoinSigners({
      mnemonic: mnemonic,
      isTestnet,
      rpc,
    });
    this.hd = hd;
    this.syscoinSigner = main;
    const walletAccountsArray = Object.values(accounts);

    // Create an array of promises.
    const accountPromises = walletAccountsArray.map(async ({ id }) => {
      await this.addUTXOAccount(Number(id));
    });

    await Promise.all(accountPromises);
>>>>>>> f46ccb45
  };

  private clearTemporaryLocalKeys = (pwd: string) => {
    this.wallet = initialWalletState;

    setEncryptedVault(
      {
        mnemonic: '',
      },
      pwd
    );

    this.logout();
  };

  public logout = () => {
    this.sessionPassword = '';
    this.sessionSeed = '';
    this.currentSessionSalt = '';
    this.sessionMnemonic = '';
  };

  private isSyscoinChain = (network: any) =>
    Boolean(this.wallet.networks.syscoin[network.chainId]) &&
    network.url.includes('blockbook');

  private generateSalt = () => crypto.randomBytes(16).toString('hex');

  // ===================================== PRIVATE KEY ACCOUNTS METHODS - SIMPLE KEYRING ===================================== //
  private async updatePrivWeb3Account(account: IKeyringAccountState) {
    const balance = await this.ethereumTransaction.getBalance(account.address);

    const updatedAccount = {
      ...account,
      balances: {
        syscoin: 0,
        ethereum: balance,
      },
    } as IKeyringAccountState;

    return updatedAccount;
  }

<<<<<<< HEAD
  private async resetWalletValuesDueErrors(pwd: string) {
    let { mnemonic } = getDecryptedVault(pwd);
    mnemonic = CryptoJS.AES.decrypt(mnemonic, pwd).toString(CryptoJS.enc.Utf8);
    this.sessionMnemonic = CryptoJS.AES.encrypt(
      mnemonic,
      this.sessionPassword
    ).toString();
    const seed = (await mnemonicToSeed(mnemonic)).toString('hex');
    this.sessionSeed = CryptoJS.AES.encrypt(
      seed,
      this.sessionPassword
    ).toString();

    if (this.activeChain === INetworkType.Syscoin) {
=======
  private async restoreWallet(hdCreated: boolean, pwd: string) {
    if (!this.sessionMnemonic) {
      let { mnemonic } = getDecryptedVault(pwd);
      mnemonic = CryptoJS.AES.decrypt(mnemonic, pwd).toString(
        CryptoJS.enc.Utf8
      );
      this.sessionMnemonic = CryptoJS.AES.encrypt(
        mnemonic,
        this.sessionPassword
      ).toString();

      const seed = (await mnemonicToSeed(mnemonic)).toString('hex');
      this.sessionSeed = CryptoJS.AES.encrypt(
        seed,
        this.sessionPassword
      ).toString();
    }
    if (this.activeChain === INetworkType.Syscoin && !hdCreated) {
>>>>>>> f46ccb45
      const { rpc, isTestnet } = await this.getSignerUTXO(
        this.wallet.activeNetwork
      );
      await this.updateUTXOAccounts(rpc, isTestnet);
      if (!this.hd) throw new Error('Error initialising HD');
      this.hd.setAccountIndex(this.wallet.activeAccountId);
    } else if (this.activeChain === INetworkType.Ethereum) {
      await this.setSignerEVM(this.wallet.activeNetwork);
      await this.updateWeb3Accounts();
      if (!this.hd) throw new Error('Error initialising HD');
      this.hd.setAccountIndex(this.wallet.activeAccountId);
    }
  }

  private guaranteeUpdatedPrivateValues(pwd: string) {
<<<<<<< HEAD
    try {
      //Here we need to decrypt the sessionMnemonic and sessionSeed values with the sessionPassword value before it changes and get updated
      const decryptedSessionMnemonic = CryptoJS.AES.decrypt(
        this.sessionMnemonic,
        this.sessionPassword
      ).toString(CryptoJS.enc.Utf8);
=======
    //Here we need to decrypt the sessionMnemonic and sessionSeed values with the sessionPassword value before it changes and get updated
    const decryptedSessionMnemonic = CryptoJS.AES.decrypt(
      this.sessionMnemonic,
      this.sessionPassword
    ).toString(CryptoJS.enc.Utf8);

    const decryptSessionSeed = CryptoJS.AES.decrypt(
      this.sessionSeed,
      this.sessionPassword
    ).toString(CryptoJS.enc.Utf8);
>>>>>>> f46ccb45

      const decryptSessionSeed = CryptoJS.AES.decrypt(
        this.sessionSeed,
        this.sessionPassword
      ).toString(CryptoJS.enc.Utf8);

      //Generate a new salt
      this.currentSessionSalt = this.generateSalt();

<<<<<<< HEAD
      //Encrypt and generate a new sessionPassword to keep the values safe
      this.sessionPassword = this.encryptSHA512(pwd, this.currentSessionSalt);
=======
    //Encrypt again the sessionSeed and sessionMnemonic after decrypt to keep it safe with the new sessionPassword value
    this.sessionSeed = CryptoJS.AES.encrypt(
      decryptSessionSeed,
      this.sessionPassword
    ).toString();

    this.sessionMnemonic = CryptoJS.AES.encrypt(
      decryptedSessionMnemonic,
      this.sessionPassword
    ).toString();
  }
>>>>>>> f46ccb45

      //Encrypt again the sessionSeed and sessionMnemonic after decrypt to keep it safe with the new sessionPassword value
      this.sessionSeed = CryptoJS.AES.encrypt(
        decryptSessionSeed,
        this.sessionPassword
      ).toString();

      this.sessionMnemonic = CryptoJS.AES.encrypt(
        decryptedSessionMnemonic,
        this.sessionPassword
      ).toString();
    } catch (error) {
      console.log('ERROR updateValuesToUpdateWalletKeys', {
        error,
        values: {
          memPass: this.memPassword,
          memMnemonic: this.memMnemonic,
          vaultKeys: this.storage.get('vault-keys'),
          vault: getDecryptedVault(pwd),
        },
      });
      this.validateAndHandleErrorByMessage(error.message);
    }
  }

<<<<<<< HEAD
  private async updateWalletKeys(pwd: string) {
    try {
      const vaultKeys = this.storage.get('vault-keys');
      let oldSessionPassword = pwd; //Default to the password to keep compatibility with older sysweb3 packages
=======
    //Update values
    this.guaranteeUpdatedPrivateValues(pwd);
>>>>>>> f46ccb45

      if (vaultKeys.currentSessionSalt) {
        oldSessionPassword = this.encryptSHA512(
          pwd,
          vaultKeys.currentSessionSalt
        );
      }

      //Update values
      this.guaranteeUpdatedPrivateValues(pwd);

      const { accounts } = this.wallet;
      for (const accountTypeKey in accounts) {
        // Exclude 'Trezor' accounts
        if (accountTypeKey !== KeyringAccountType.Trezor) {
          // Iterate through each account in the current accountType
          for (const id in accounts[accountTypeKey as KeyringAccountType]) {
            // Update xprv
            const encryptedxprv =
              accounts[accountTypeKey as KeyringAccountType][id].xprv;

            const decryptedxprv = CryptoJS.AES.decrypt(
              encryptedxprv,
              oldSessionPassword
            ).toString(CryptoJS.enc.Utf8);

            const encryptNewXprv = CryptoJS.AES.encrypt(
              decryptedxprv,
              this.sessionPassword
            ).toString();

            accounts[accountTypeKey as KeyringAccountType][id].xprv =
              encryptNewXprv;
          }
        }
      }
      //Update new currentSessionSalt value to state to keep it equal as the created at the updateValuesToUpdateWalletKeys function
      this.storage.set('vault-keys', {
        ...vaultKeys,
        currentSessionSalt: this.currentSessionSalt,
      });
    } catch (error) {
      console.log('ERROR updateWalletKeys', {
        error,
        values: {
          memPass: this.memPassword,
          memMnemonic: this.memMnemonic,
          vaultKeys: this.storage.get('vault-keys'),
          vault: getDecryptedVault(pwd),
        },
      });
      this.validateAndHandleErrorByMessage(error.message);
    }
  }

  private async _getPrivateKeyAccountInfos(privKey: string, label?: string) {
    const { accounts } = this.wallet;

    //Validate if the private key value that we receive already starts with 0x or not
    const hexPrivateKey =
      privKey.slice(0, 2) === '0x' ? privKey : `0x${privKey}`;

    const importedAccountValue =
      this.ethereumTransaction.importAccount(hexPrivateKey);

    const { address, publicKey, privateKey } = importedAccountValue;

    //Validate if account already exists
    const accountAlreadyExists =
      (accounts[KeyringAccountType.Imported] &&
        Object.values(
          accounts[KeyringAccountType.Imported] as IKeyringAccountState[]
        ).some((account) => account.address === address)) ||
      Object.values(
        accounts[KeyringAccountType.HDAccount] as IKeyringAccountState[]
      ).some((account) => account.address === address); //Find a way to verify if private Key is not par of seed wallet derivation path

    if (accountAlreadyExists)
      throw new Error(
        'Account already exists, try again with another Private Key.'
      );

    const ethereumBalance = await this.ethereumTransaction.getBalance(address);
    const id =
      Object.values(accounts[KeyringAccountType.Imported]).length < 1
        ? 0
        : Object.values(accounts[KeyringAccountType.Imported]).length;

    const importedAccount = {
      ...initialActiveImportedAccountState,
      address,
      label: label ? label : `Imported ${id + 1}`,
      id: id,
      balances: {
        syscoin: 0,
        ethereum: ethereumBalance,
      },
      xprv: CryptoJS.AES.encrypt(privateKey, this.sessionPassword).toString(),
      xpub: publicKey,
      assets: {
        syscoin: [],
        ethereum: [],
      },
    } as IKeyringAccountState;

    return importedAccount;
  }

  public async importAccount(privKey: string, label?: string) {
    const importedAccount = await this._getPrivateKeyAccountInfos(
      privKey,
      label
    );
    this.wallet.accounts[KeyringAccountType.Imported][importedAccount.id] =
      importedAccount;

    return importedAccount;
  }
  //TODO: validate updateAllPrivateKeyAccounts updating 2 accounts or more works properly
  public async updateAllPrivateKeyAccounts() {
    try {
      const accountPromises = Object.values(
        this.wallet.accounts[KeyringAccountType.Imported]
      ).map(async (account) => await this.updatePrivWeb3Account(account));

      const updatedWallets = await Promise.all(accountPromises);

      // const updatedWallets = await Promise.all(
      //   Object.values(this.wallet.accounts[KeyringAccountType.Imported]).map(
      //     async (account) => await this.updatePrivWeb3Account(account)
      //   )
      // );

      this.wallet.accounts[KeyringAccountType.Imported] = updatedWallets;
    } catch (error) {
      console.log('ERROR updateAllPrivateKeyAccounts', {
        error,
        values: {
          memPass: this.memPassword,
          memMnemonic: this.memMnemonic,
          vaultKeys: this.storage.get('vault-keys'),
          vault: getDecryptedVault(this.memPassword),
        },
      });
      this.validateAndHandleErrorByMessage(error.message);
    }
  }

  public updateAccountLabel = (
    label: string,
    accountId: number,
    accountType: KeyringAccountType
  ) => {
    this.wallet.accounts[accountType][accountId].label = label;
  };
}<|MERGE_RESOLUTION|>--- conflicted
+++ resolved
@@ -272,30 +272,19 @@
     //Here we need to validate if user has the currentSessionSalt in the vault-keys, because for Pali Users that
     //already has accounts created in some old version this value will not be in the storage. So we need to check it
     //and if user doesn't have we set it and if has we use the storage value
-<<<<<<< HEAD
     if (
       !this.currentSessionSalt ||
       typeof initialVaultKeys.currentSessionSalt === 'undefined' ||
       this.currentSessionSalt === ''
     ) {
-=======
-    if (typeof initialVaultKeys.currentSessionSalt === 'undefined') {
->>>>>>> f46ccb45
       this.storage.set('vault-keys', {
         ...initialVaultKeys,
         currentSessionSalt: this.currentSessionSalt,
       });
-<<<<<<< HEAD
 
       return this.encryptSHA512(pwd, this.currentSessionSalt);
     }
 
-=======
-
-      return this.encryptSHA512(pwd, this.currentSessionSalt);
-    }
-
->>>>>>> f46ccb45
     return this.encryptSHA512(pwd, initialVaultKeys.currentSessionSalt);
   }
 
@@ -322,18 +311,9 @@
 
           wallet = this.wallet;
 
-<<<<<<< HEAD
           this.utf8Error = false;
         }
         this.updateWalletKeys(password);
-=======
-      const hdCreated = this.hd ? true : false;
-
-      if (!hdCreated || !this.sessionMnemonic) {
-        //When the wallet is locked will get into here and we need the sessionPassword value correctly to encrypt
-        //the sessionSeed again with the same value as before the wallet was locked
-        await this.restoreWallet(hdCreated, password);
->>>>>>> f46ccb45
       }
 
       return {
@@ -1519,7 +1499,6 @@
     },
     isTestnet: boolean
   ) => {
-<<<<<<< HEAD
     try {
       if (!this.sessionPassword) {
         throw new Error('Unlock wallet first');
@@ -1555,32 +1534,6 @@
       });
       this.validateAndHandleErrorByMessage(error.message);
     }
-=======
-    if (!this.sessionPassword) {
-      throw new Error('Unlock wallet first');
-    }
-    const mnemonic = CryptoJS.AES.decrypt(
-      this.sessionMnemonic,
-      this.sessionPassword
-    ).toString(CryptoJS.enc.Utf8);
-
-    const accounts = this.wallet.accounts[KeyringAccountType.HDAccount];
-    const { hd, main } = getSyscoinSigners({
-      mnemonic: mnemonic,
-      isTestnet,
-      rpc,
-    });
-    this.hd = hd;
-    this.syscoinSigner = main;
-    const walletAccountsArray = Object.values(accounts);
-
-    // Create an array of promises.
-    const accountPromises = walletAccountsArray.map(async ({ id }) => {
-      await this.addUTXOAccount(Number(id));
-    });
-
-    await Promise.all(accountPromises);
->>>>>>> f46ccb45
   };
 
   private clearTemporaryLocalKeys = (pwd: string) => {
@@ -1624,7 +1577,6 @@
     return updatedAccount;
   }
 
-<<<<<<< HEAD
   private async resetWalletValuesDueErrors(pwd: string) {
     let { mnemonic } = getDecryptedVault(pwd);
     mnemonic = CryptoJS.AES.decrypt(mnemonic, pwd).toString(CryptoJS.enc.Utf8);
@@ -1639,26 +1591,6 @@
     ).toString();
 
     if (this.activeChain === INetworkType.Syscoin) {
-=======
-  private async restoreWallet(hdCreated: boolean, pwd: string) {
-    if (!this.sessionMnemonic) {
-      let { mnemonic } = getDecryptedVault(pwd);
-      mnemonic = CryptoJS.AES.decrypt(mnemonic, pwd).toString(
-        CryptoJS.enc.Utf8
-      );
-      this.sessionMnemonic = CryptoJS.AES.encrypt(
-        mnemonic,
-        this.sessionPassword
-      ).toString();
-
-      const seed = (await mnemonicToSeed(mnemonic)).toString('hex');
-      this.sessionSeed = CryptoJS.AES.encrypt(
-        seed,
-        this.sessionPassword
-      ).toString();
-    }
-    if (this.activeChain === INetworkType.Syscoin && !hdCreated) {
->>>>>>> f46ccb45
       const { rpc, isTestnet } = await this.getSignerUTXO(
         this.wallet.activeNetwork
       );
@@ -1674,25 +1606,12 @@
   }
 
   private guaranteeUpdatedPrivateValues(pwd: string) {
-<<<<<<< HEAD
     try {
       //Here we need to decrypt the sessionMnemonic and sessionSeed values with the sessionPassword value before it changes and get updated
       const decryptedSessionMnemonic = CryptoJS.AES.decrypt(
         this.sessionMnemonic,
         this.sessionPassword
       ).toString(CryptoJS.enc.Utf8);
-=======
-    //Here we need to decrypt the sessionMnemonic and sessionSeed values with the sessionPassword value before it changes and get updated
-    const decryptedSessionMnemonic = CryptoJS.AES.decrypt(
-      this.sessionMnemonic,
-      this.sessionPassword
-    ).toString(CryptoJS.enc.Utf8);
-
-    const decryptSessionSeed = CryptoJS.AES.decrypt(
-      this.sessionSeed,
-      this.sessionPassword
-    ).toString(CryptoJS.enc.Utf8);
->>>>>>> f46ccb45
 
       const decryptSessionSeed = CryptoJS.AES.decrypt(
         this.sessionSeed,
@@ -1702,22 +1621,8 @@
       //Generate a new salt
       this.currentSessionSalt = this.generateSalt();
 
-<<<<<<< HEAD
       //Encrypt and generate a new sessionPassword to keep the values safe
       this.sessionPassword = this.encryptSHA512(pwd, this.currentSessionSalt);
-=======
-    //Encrypt again the sessionSeed and sessionMnemonic after decrypt to keep it safe with the new sessionPassword value
-    this.sessionSeed = CryptoJS.AES.encrypt(
-      decryptSessionSeed,
-      this.sessionPassword
-    ).toString();
-
-    this.sessionMnemonic = CryptoJS.AES.encrypt(
-      decryptedSessionMnemonic,
-      this.sessionPassword
-    ).toString();
-  }
->>>>>>> f46ccb45
 
       //Encrypt again the sessionSeed and sessionMnemonic after decrypt to keep it safe with the new sessionPassword value
       this.sessionSeed = CryptoJS.AES.encrypt(
@@ -1743,15 +1648,10 @@
     }
   }
 
-<<<<<<< HEAD
   private async updateWalletKeys(pwd: string) {
     try {
       const vaultKeys = this.storage.get('vault-keys');
       let oldSessionPassword = pwd; //Default to the password to keep compatibility with older sysweb3 packages
-=======
-    //Update values
-    this.guaranteeUpdatedPrivateValues(pwd);
->>>>>>> f46ccb45
 
       if (vaultKeys.currentSessionSalt) {
         oldSessionPassword = this.encryptSHA512(
