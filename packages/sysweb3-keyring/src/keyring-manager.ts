--- conflicted
+++ resolved
@@ -9,33 +9,17 @@
 import { TrezorWallet } from './trezor';
 import { TrezorTransactions } from './trezor/transactions';
 import * as sysweb3 from '@pollum-io/sysweb3-core';
-import { networks, setActiveNetwork } from '@pollum-io/sysweb3-network';
+import { setActiveNetwork } from '@pollum-io/sysweb3-network';
 import {
   IKeyringAccountState,
   IWalletState,
   initialWalletState,
   INetwork,
-  MainSigner,
-  ISyscoinTransaction,
-<<<<<<< HEAD
+  initialNetworksState,
+  getSigners,
   SyscoinHDSigner,
   SyscoinMainSigner,
-  initialNetworksState,
 } from '@pollum-io/sysweb3-utils';
-=======
-  initialNetworksState,
-  getSigners,
-} from '@pollum-io/sysweb3-utils';
-import { generateMnemonic, validateMnemonic } from 'bip39';
-import CryptoJS from 'crypto-js';
-import { MainWallet } from './wallets/main';
-import TrezorTransactions from './trezor/transactions';
-import { TrezorWallet } from './trezor';
-import { SyscoinTransactions } from './transactions';
-import { Web3Accounts } from './accounts';
-import { setActiveNetwork } from '@pollum-io/sysweb3-network';
-import { fromZPrv } from 'bip84';
->>>>>>> 90f16fcf
 
 export const KeyringManager = () => {
   /** keys */
@@ -49,7 +33,15 @@
 
   let wallet: IWalletState = initialWalletState;
 
-  const hasHdMnemonic = () => Boolean(hd.mnemonic);
+  const hasHdMnemonic = () => {
+    if (!hd.mnemonic || !main.blockbookURL) {
+      const { _hd, _main } = getSigners();
+      hd = _hd;
+      main = _main;
+    }
+
+    return Boolean(hd.mnemonic);
+  };
 
   storage.set('signers-key', { mnemonic: '', network: wallet.activeNetwork });
   storage.set('keyring', {
@@ -77,7 +69,8 @@
     return isValid;
   };
 
-  const isUnlocked = () => Boolean(hasHdMnemonic() && _password) || storage.get('keyring').isUnlocked
+  const isUnlocked = () =>
+    Boolean(hasHdMnemonic() && _password) || storage.get('keyring').isUnlocked;
   /** end */
 
   /** seeds */
@@ -120,19 +113,6 @@
   const getAccountById = (id: number): IKeyringAccountState =>
     Object.values(wallet.accounts).find((account) => account.id === id) ||
     ({} as IKeyringAccountState);
-<<<<<<< HEAD
-=======
-
-  const hasHdMnemonic = () => {
-    if (!hd.mnemonic || !main.blockbookURL) {
-      const { _hd, _main } = getSigners();
-      hd = _hd;
-      main = _main;
-    }
-
-    return Boolean(hd.mnemonic);
-  };
->>>>>>> 90f16fcf
   /** end */
 
   /** controllers */
@@ -154,15 +134,11 @@
   };
 
   const _clearTemporaryLocalKeys = () => {
-<<<<<<< HEAD
     storage.set('signers-key', {
-      mnemonic: null,
+      ...storage.get('signers-key'),
       network: initialNetworksState,
     });
-=======
-    storage.set('signers-key', { ...storage.get('signers-key'), network: initialNetworksState });
     _password = '';
->>>>>>> 90f16fcf
   };
 
   const _persistWallet = (password: string = _password): string | Error => {
@@ -224,18 +200,7 @@
   };
 
   const _createMainWallet = async (): Promise<IKeyringAccountState> => {
-    const { mnemonic, network } = storage.get('signers-key');
-
-<<<<<<< HEAD
-    const { hd: _hd, main: _main } = MainSigner({
-      walletMnemonic: mnemonic,
-      isTestnet: network.isTestnet,
-      network: network.url,
-      blockbookURL: network.url,
-    });
-=======
     const { _hd, _main } = getSigners();
->>>>>>> 90f16fcf
 
     const hdsigner = Object.assign(_hd, Object.getPrototypeOf(_hd));
     const mainsigner = Object.assign(_main, Object.getPrototypeOf(_main));
@@ -276,14 +241,14 @@
       network.chainId === 1
         ? 'homestead'
         : network.chainId === 4
-          ? 'rinkeby'
-          : network.chainId === 42
-            ? 'kovan'
-            : network.chainId === 3
-              ? 'ropsten'
-              : network.chainId === 5
-                ? 'goerli'
-                : 'homestead'
+        ? 'rinkeby'
+        : network.chainId === 42
+        ? 'kovan'
+        : network.chainId === 3
+        ? 'ropsten'
+        : network.chainId === 5
+        ? 'goerli'
+        : 'homestead'
     );
 
     return {
@@ -308,7 +273,6 @@
     signer,
     createdAccount,
     xprv,
-<<<<<<< HEAD
   }: {
     label?: string;
     signer: any;
@@ -316,12 +280,7 @@
     xprv: string;
   }) => {
     console.log('[get initial account data] getting initial account...');
-    const { balance, receivingAddress, xpub } = createdAccount;
-=======
-  }: { label?: string, signer: any, createdAccount: any, xprv: string }) => {
-    console.log('[get initial account data] getting initial account...')
     const { balances, receivingAddress, xpub } = createdAccount;
->>>>>>> 90f16fcf
 
     const account = {
       id: signer.Signer.accountIndex,
@@ -331,7 +290,7 @@
       xprv,
       address: receivingAddress,
       isTrezorWallet: false,
-      trransactions: [],
+      transactions: [],
       assets: [],
     };
 
@@ -350,24 +309,10 @@
       activeNetwork: network,
     };
 
-<<<<<<< HEAD
-    console.log('[_getAccountForNetwork]', wallet, isSyscoinChain);
-
-    _fullUpdate();
-
-    if (isSyscoinChain) {
-      const { hd: _hd, main: _main } = MainSigner({
-        walletMnemonic: mnemonic,
-        isTestnet: network.isTestnet,
-        network: network.url,
-        blockbookURL: network.url,
-      });
-=======
     _fullUpdate();
 
     if (isSyscoinChain) {
       const { _hd, _main } = getSigners();
->>>>>>> 90f16fcf
 
       const hdsigner = Object.assign(_hd, Object.getPrototypeOf(_hd));
       const mainsigner = Object.assign(_main, Object.getPrototypeOf(_main));
@@ -390,7 +335,6 @@
       });
 
       hd && hd.setAccountIndex(account.id);
-
 
       return account;
     }
@@ -410,32 +354,11 @@
     const { address, balance, transactions, tokensAsset } =
       await sys.utils.fetchBackendAccount(url, xpub, options, xpub);
 
-<<<<<<< HEAD
-    const txs: ISyscoinTransaction = {};
-    const assets: any = {};
-
-    if (transactions) {
-      for (const tx of transactions) {
-        txs[tx.txid] = tx;
-      }
-    }
-
-    if (tokensAsset) {
-      for (const asset of tokensAsset) {
-        assets[asset.assetGuid] = asset;
-      }
-    }
-
-    return {
-      transactions: txs,
-      tokens: assets,
-      xpub: address,
-      balance: balance / 1e8,
-    };
-  };
-=======
     const latestAssets = tokensAsset ? tokensAsset.slice(0, 30) : [];
-    const assets = latestAssets.map((token) => ({ ...token, symbol: atob(token.symbol) }));
+    const assets = latestAssets.map((token: any) => ({
+      ...token,
+      symbol: atob(token.symbol),
+    }));
 
     return {
       transactions: transactions ? transactions.slice(0, 20) : [],
@@ -445,9 +368,8 @@
         syscoin: balance / 1e8,
         ethereum: 0,
       },
-    }
-  }
->>>>>>> 90f16fcf
+    };
+  };
 
   const _getLatestUpdateForSysAccount = async (): Promise<{
     xpub: string;
@@ -456,46 +378,18 @@
     tokens: any;
     receivingAddress: string;
   }> => {
-<<<<<<< HEAD
-    const {
-      network: { url, isTestnet },
-      mnemonic,
-    } = storage.get('signers-key');
-
-    const { hd: _hd, main: _main } = MainSigner({
-      walletMnemonic: mnemonic,
-      isTestnet: isTestnet,
-      network: isTestnet ? 'testnet' : 'main',
-      blockbookURL: url,
-    });
-
-    hd = _hd;
-    main = _main;
-
-    const xpub = _hd.getAccountXpub();
-
-    const formattedBackendAccount = await _getFormattedBackendAccount({
-      url,
-      xpub,
-    });
-
-    const receivingAddress = await _hd.getNewReceivingAddress(true);
-
-    console.log(
-      '[_getLatestUpdateForSysAccount] formattedBackendAccount',
-      formattedBackendAccount
-    );
-=======
     if (!hd.mnemonic || !main.blockbookURL) {
       const { _hd, _main } = getSigners();
       hd = _hd;
       main = _main;
     }
->>>>>>> 90f16fcf
 
     const xpub = hd.getAccountXpub();
-    const formattedBackendAccount = await _getFormattedBackendAccount({ url: main.blockbookURL, xpub });
-    const receivingAddress = await hd.getNewReceivingAddress(true);
+    const formattedBackendAccount = await _getFormattedBackendAccount({
+      url: main.blockbookURL,
+      xpub,
+    });
+    const receivingAddress = hd.getNewReceivingAddress(true);
     return {
       receivingAddress,
       ...formattedBackendAccount,
@@ -533,7 +427,7 @@
       activeAccount: vault,
     };
 
-    storage.set('keyring', { ...storage.get('keyring'), isUnlocked: true })
+    storage.set('keyring', { ...storage.get('keyring'), isUnlocked: true });
 
     _fullUpdate();
 
@@ -548,12 +442,7 @@
 
     wallet = await _unlockWallet(password);
 
-<<<<<<< HEAD
     setAccountIndexForDerivedAccount(wallet.activeAccount.id);
-    _clearTemporaryLocalKeys();
-=======
-    setAccountIndexForDerivedAccount(wallet.activeAccount.id)
->>>>>>> 90f16fcf
     _updateUnlocked();
     _notifyUpdate();
     _updateLocalStoreWallet();
@@ -651,23 +540,14 @@
 
     _updateLocalStoreWallet();
 
-<<<<<<< HEAD
     const isSyscoinChain = Boolean(
-      networks.syscoin[wallet.activeNetwork.chainId]
+      wallet.networks.syscoin[wallet.activeNetwork.chainId]
     );
-=======
-    const isSyscoinChain = Boolean(wallet.networks.syscoin[wallet.activeNetwork.chainId]);
->>>>>>> 90f16fcf
 
     const latestUpdate = isSyscoinChain
       ? await _getLatestUpdateForSysAccount()
       : await _getLatestUpdateForWeb3Accounts();
 
-<<<<<<< HEAD
-    console.log('[getLatestUpdateForAccount] latest update', latestUpdate);
-
-=======
->>>>>>> 90f16fcf
     return latestUpdate;
   };
   /** end */
@@ -679,27 +559,17 @@
     wallet = {
       ...wallet,
       activeNetwork: network,
-<<<<<<< HEAD
-    };
-
-    _updateLocalStoreWallet();
-
-    storage.set('signers-key', { ...storage.get('signers-key'), network });
-
-    const isSyscoinChain = Boolean(networks.syscoin[network.chainId]);
-=======
       networks: {
         ...wallet.networks,
         syscoin: {
           [network.chainId]: network,
         },
-      }
-    }
+      },
+    };
 
     _updateLocalStoreWallet();
 
     const isSyscoinChain = Boolean(wallet.networks.syscoin[network.chainId]);
->>>>>>> 90f16fcf
 
     if (!isSyscoinChain) {
       setActiveNetwork('ethereum', network.chainId, wallet.networks);
@@ -728,24 +598,12 @@
   };
   /** end */
 
-<<<<<<< HEAD
   const addNewAccount = async (label: string) => {
-    const { mnemonic, network } = storage.get('signers-key');
-    const { hd: _hd, main: _main } = MainSigner({
-      walletMnemonic: mnemonic,
-      isTestnet: network.isTestnet,
-      network: network.url,
-      blockbookURL: network.url,
-    });
-=======
-
-  const addNewAccount = async (label: string) => {
-    const { mnemonic, network } = storage.get('signers-key');
->>>>>>> 90f16fcf
+    const { network } = storage.get('signers-key');
 
     const isSyscoinChain = Boolean(wallet.networks.syscoin[network.chainId]);
 
-    const { _hd, _main } = getSigners();
+    const { _hd } = getSigners();
 
     if (isSyscoinChain) {
       const id = _hd.createAccount();
@@ -770,7 +628,7 @@
 
     const { address, privateKey } = web3Wallet.createAccount();
 
-    const balance = web3Wallet.getBalance(address)
+    const balance = web3Wallet.getBalance(address);
 
     const createdAccount = {
       balances: {
@@ -779,9 +637,14 @@
       },
       receivingAddress: address,
       xpub: address,
-    }
-
-    const initialAccount = _getInitialAccountData({ label, signer: _hd, createdAccount, xprv: privateKey });
+    };
+
+    const initialAccount = _getInitialAccountData({
+      label,
+      signer: _hd,
+      createdAccount,
+      xprv: privateKey,
+    });
 
     wallet = {
       ...wallet,
@@ -791,17 +654,13 @@
       },
       activeAccount: initialAccount,
     };
-<<<<<<< HEAD
-  };
-=======
 
     return initialAccount;
   };
 
   const removeNetwork = (chain: string, chainId: number) => {
     delete wallet.networks[chain][chainId];
-  }
->>>>>>> 90f16fcf
+  };
 
   return {
     validateSeed,
