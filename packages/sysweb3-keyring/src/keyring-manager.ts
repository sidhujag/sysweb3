import SafeEventEmitter from '@metamask/safe-event-emitter';
import { generateMnemonic, validateMnemonic } from 'bip39';
import { fromZPrv } from 'bip84';
import CryptoJS from 'crypto-js';
import sys from 'syscoinjs-lib';

import { Web3Accounts } from './accounts';
import { SyscoinTransactions } from './transactions';
import { TrezorWallet } from './trezor';
import * as sysweb3 from '@pollum-io/sysweb3-core';
import { setActiveNetwork } from '@pollum-io/sysweb3-network';
import {
  IKeyringAccountState,
  IWalletState,
  initialWalletState,
  INetwork,
  getSigners,
  validateSysRpc,
  SyscoinHDSigner,
  SyscoinMainSigner,
  IKeyringBalances,
} from '@pollum-io/sysweb3-utils';

export const KeyringManager = () => {
  /** keys */
  const web3Wallet = Web3Accounts();
  const storage = sysweb3.sysweb3Di.getStateStorageDb();

  let _password = '';

  let wallet: IWalletState = initialWalletState;

  let hd: SyscoinHDSigner = new sys.utils.HDSigner('');
  let main: SyscoinMainSigner = new sys.SyscoinJSLib(
    hd,
    wallet.activeNetwork.url
  );

  const hasHdMnemonic = () => Boolean(hd.mnemonic);

  storage.set('signers-key', {
    mnemonic: '',
    network: wallet.activeNetwork,
    isTestnet: false,
  });
  storage.set('keyring', {
    wallet,
    isUnlocked: Boolean(
      _password && storage.get('signers-key').mnemonic && hasHdMnemonic()
    ),
  });

  const forgetSigners = () => {
    hd = {} as SyscoinHDSigner;
    main = {} as SyscoinMainSigner;

    storage.set('signers-key', {
      mnemonic: null,
      network: null,
      isTestnet: false,
    });
    storage.set('signers', { _hd: null, _main: null });
  };
  /** end */

  /** validations */
  const checkPassword = (pwd: string) => _password === pwd;

  const isUnlocked = () => Boolean(hasHdMnemonic() && _password);
  /** end */

  /** seeds */
  const getEncryptedMnemonic = () => {
    const encryptedMnemonic = CryptoJS.AES.encrypt(
      storage.get('signers-key').mnemonic,
      _password
    );

    return String(encryptedMnemonic);
  };

  const getDecryptedMnemonic = () => {
    const decryptedMnemonic = CryptoJS.AES.decrypt(
      getEncryptedMnemonic(),
      _password
    ).toString();

    return decryptedMnemonic;
  };

  const getSeed = (pwd: string) => (checkPassword(pwd) ? hd.mnemonic : null);
  /** end */

  /** state */
  const getState = () => wallet;
  const getNetwork = () => wallet.activeNetwork;
  const getAccounts = () => Object.values(wallet.accounts);

  const getPrivateKeyByAccountId = (id: number): string | null => {
    const account = Object.values(wallet.accounts).find(
      (account: IKeyringAccountState) => account.id === id
    );

    return account ? account.xprv : null;
  };

  const getAccountXpub = (): string => hd.getAccountXpub();

  const getAccountById = (id: number): IKeyringAccountState =>
    Object.values(wallet.accounts).find((account) => account.id === id) ||
    ({} as IKeyringAccountState);

  /** end */

  /** controllers */
  const trezor = TrezorWallet();
  const txs = SyscoinTransactions();
  /** end */

  /** private */
  const _clearWallet = () => {
    wallet = initialWalletState;

    _updateLocalStoreWallet();
  };

  const _clearTemporaryLocalKeys = () => {
    storage.set('signers-key', {
      ...storage.get('signers-key'),
      mnemonic: '',
      network: wallet.activeNetwork,
    });

    _password = '';
  };

  const _persistWallet = (password: string = _password): string | Error => {
    if (typeof password !== 'string') {
      return new Error('KeyringManager - password is not a string');
    }

    _password = password;

    const serializedWallet = JSON.stringify(wallet);

    /** set vault in storage so we can get back the state when logging in */
    storage.set('vault', serializedWallet);

    return serializedWallet;
  };

  const _updateLocalStoreWallet = () => {
    return storage.set('keyring', { ...storage.get('keyring'), wallet });
  };

  const _notifyUpdate = () => {
    const eventEmitter = new SafeEventEmitter();

    eventEmitter.emit('update', storage.get('keyring'));
  };

  const _fullUpdate = () => {
    _persistWallet(_password);
    _updateLocalStoreWallet();
    _notifyUpdate();
  };

  const _updateUnlocked = () => {
    const eventEmitter = new SafeEventEmitter();

    storage.set('keyring', { ...storage.get('keyring'), isUnlocked: true });
    eventEmitter.emit('unlock');
  };

  const _unlockWallet = async (password: string): Promise<IWalletState> => {
    const { wallet: _wallet } = storage.get('keyring');

    if (!_wallet) {
      _password = password;

      throw new Error('Wallet not found');
    }

    _clearWallet();

    wallet = _wallet;
    _password = password;

    _updateLocalStoreWallet();

    return _wallet;
  };

  const _createMainWallet = async (): Promise<IKeyringAccountState> => {
    const { _hd, _main } = getSigners();

    const hdsigner = Object.assign(_hd, Object.getPrototypeOf(_hd));
    const mainsigner = Object.assign(_main, Object.getPrototypeOf(_main));

    hd = hdsigner;
    main = mainsigner;

    storage.set('signers', { _hd: hdsigner, _main: mainsigner });

    const xprv = getEncryptedXprv();

    const createdAccount = await _getLatestUpdateForSysAccount();

    const account: IKeyringAccountState = _getInitialAccountData({
      signer: _hd,
      createdAccount,
      xprv,
    });

    hd && hd.setAccountIndex(account.id);

    return account;
  };

  const _getEncryptedPrivateKeyFromHd = () =>
    hd.Signer.accounts[hd.Signer.accountIndex].getAccountPrivateKey();

  const _getLatestUpdateForWeb3Accounts = async () => {
    const { mnemonic, network } = storage.get('signers-key');

    const { address, privateKey } = web3Wallet.importAccount(mnemonic);
    const balance = await web3Wallet.getBalance(address);

    const { id } = wallet.activeAccount;

    const transactions = await web3Wallet.getUserTransactions(
      address,
      network.chainId === 1
        ? 'homestead'
        : network.chainId === 4
        ? 'rinkeby'
        : network.chainId === 42
        ? 'kovan'
        : network.chainId === 3
        ? 'ropsten'
        : network.chainId === 5
        ? 'goerli'
        : 'homestead'
    );

    return {
      assets: [],
      id,
      isTrezorWallet: false,
      label: `Account ${id}`,
      transactions,
      trezorId: -1,
      xprv: privateKey,
      balances: {
        ethereum: balance,
        syscoin: 0,
      },
      xpub: address,
      address: address,
    };
  };

  const _getInitialAccountData = ({
    label,
    signer,
    createdAccount,
    xprv,
  }: {
    label?: string;
    signer: any;
    createdAccount: any;
    xprv: string;
  }) => {
    console.log('[get initial account data] getting initial account...');
    const { balances, receivingAddress, xpub, transactions, assets } =
      createdAccount;

    const account = {
      id: signer.Signer.accountIndex,
      label: label ? label : `Account ${signer.Signer.accountIndex + 1}`,
      balances,
      xpub,
      xprv,
      address: receivingAddress,
      isTrezorWallet: false,
      transactions,
      assets,
    };

    return account;
  };

  const _getAccountForNetwork = async ({
    isSyscoinChain,
  }: {
    isSyscoinChain: boolean;
  }) => {
    const { mnemonic, network } = storage.get('signers-key');

    wallet = {
      ...wallet,
      activeNetwork: network,
    };

    _fullUpdate();

    if (isSyscoinChain) {
      const { _hd, _main } = getSigners();

      const hdsigner = Object.assign(_hd, Object.getPrototypeOf(_hd));
      const mainsigner = Object.assign(_main, Object.getPrototypeOf(_main));

      hd = hdsigner;
      main = mainsigner;

      storage.set('signers', { _hd: hdsigner, _main: mainsigner });

      const xprv = getEncryptedXprv();

      const { isTestnet } = await validateSysRpc(network.url);

      storage.set('signers-key', { mnemonic, network, isTestnet });

      const updatedAccountInfo = await _getLatestUpdateForSysAccount();

      const account = _getInitialAccountData({
        signer: _hd,
        createdAccount: updatedAccountInfo,
        xprv,
      });

      hd && hd.setAccountIndex(account.id);

      return account;
    }

    return await _getLatestUpdateForWeb3Accounts();
  };

  const _getFormattedBackendAccount = async ({
    url,
    xpub,
  }: {
    url: string;
    xpub: string;
  }) => {
    const options = 'tokens=nonzero&details=txs';

    const { address, balance, transactions, tokensAsset } =
      await sys.utils.fetchBackendAccount(url, xpub, options, xpub);

    const latestAssets = tokensAsset ? tokensAsset.slice(0, 30) : [];
    const assets = latestAssets.map((token: any) => ({
      ...token,
      symbol: atob(token.symbol),
    }));

    return {
      transactions: transactions ? transactions.slice(0, 20) : [],
      assets,
      xpub: address,
      balances: {
        syscoin: balance / 1e8,
        ethereum: 0,
      },
    };
  };

  const _getLatestUpdateForSysAccount = async (): Promise<{
    xpub: string;
    balances: IKeyringBalances;
    transactions: any;
    assets: any;
    receivingAddress: string;
  }> => {
    const { _hd, _main } = getSigners();

    hd = _hd;
    main = _main;

    const xpub = hd.getAccountXpub();
    const formattedBackendAccount = await _getFormattedBackendAccount({
      url: main.blockbookURL || wallet.activeNetwork.url,
      xpub,
    });
    const receivingAddress = await hd.getNewReceivingAddress(true);

    return {
      receivingAddress,
      ...formattedBackendAccount,
    };
  };
  /** end */

  /** keyring */
  const setWalletPassword = (pwd: string) => {
    _password = pwd;
  };

  const createSeed = () => {
    const signers = storage.get('signers-key');

    if (!signers.mnemonic)
      storage.set('signers-key', { ...signers, mnemonic: generateMnemonic() });

    return storage.get('signers-key').mnemonic;
  };

  const createKeyringVault = async (): Promise<IKeyringAccountState> => {
    _clearWallet();

    const vault = await _createMainWallet();

    wallet = {
      ...wallet,
      accounts: {
        ...wallet.accounts,
        [vault.id]: vault,
      },
      activeAccount: vault,
    };

    storage.set('keyring', { ...storage.get('keyring'), isUnlocked: true });

    _fullUpdate();

    return vault;
  };

  /** login/logout */
  const login = async (
    password: string
  ): Promise<IKeyringAccountState | Error> => {
    if (!checkPassword(password)) return new Error('Invalid password');

    wallet = await _unlockWallet(password);

    _updateUnlocked();
    _notifyUpdate();
    _updateLocalStoreWallet();
    setAccountIndexForDerivedAccount(wallet.activeAccount.id);

    await getLatestUpdateForAccount();

    return wallet.activeAccount;
  };

  const logout = () => {
    const eventEmitter = new SafeEventEmitter();

    eventEmitter.emit('lock');

    _notifyUpdate();
  };
  /** end */

  const removeAccount = (accountId: number) => {
    delete wallet.accounts[accountId];
  };

  const signMessage = (
    msgParams: { accountId: number; data: string },
    opts?: any
  ): void => {
    const account = getAccountById(msgParams.accountId);

    txs.signMessage(account, msgParams.data, opts);
  };

  const forgetMainWallet = (pwd: string) => {
    if (checkPassword(pwd)) return new Error('Invalid password');

    _clearTemporaryLocalKeys();

    forgetSigners();

    wallet = initialWalletState;

    _fullUpdate();
  };

  const getEncryptedXprv = () =>
    CryptoJS.AES.encrypt(_getEncryptedPrivateKeyFromHd(), _password).toString();

  const validateSeed = (seedphrase: string) => {
    if (validateMnemonic(seedphrase)) {
      storage.set('signers-key', {
        ...storage.get('signers-key'),
        mnemonic: seedphrase,
      });

      return true;
    }

    return false;
  };

  /** get updates */
  const getLatestUpdateForAccount = async () => {
    const { wallet: _wallet } = storage.get('keyring');

    wallet = _wallet;

    _updateLocalStoreWallet();

    const isSyscoinChain = Boolean(
      wallet.networks.syscoin[wallet.activeNetwork.chainId]
    );

    const latestUpdate = isSyscoinChain
      ? await _getLatestUpdateForSysAccount()
      : await _getLatestUpdateForWeb3Accounts();

    return latestUpdate;
  };
  /** end */

  /** networks */
  const _setSignerByChain = async (network: INetwork, chain: string) => {
    storage.set('signers-key', {
      mnemonic: storage.get('signers-key').mnemonic,
      network,
    });

    if (chain === 'syscoin') {
      const { isTestnet } = await validateSysRpc(network.url);

      storage.set('signers-key', { ...storage.get('signers-key'), isTestnet });

      return;
    }

<<<<<<< HEAD
    const newNetwork = wallet.networks.ethereum[network.chainId];

    if (!newNetwork) throw new Error('Network not found');

    setActiveNetwork(newNetwork);
=======
    setActiveNetwork(wallet.networks['ethereum'][network.chainId]);
>>>>>>> c1612bca

    storage.set('signers-key', {
      ...storage.get('signers-key'),
      isTestnet: false,
    });
  };

  /** networks */
  const setSignerNetwork = async (
    network: INetwork,
    chain: string
  ): Promise<IKeyringAccountState> => {
    wallet = {
      ...wallet,
      networks: {
        ...wallet.networks,
        [chain]: {
          [network.chainId]: network,
        },
      },
      activeNetwork: network,
    };

    await _setSignerByChain(network, chain);

    _fullUpdate();

    await _setSignerByChain(network, chain);

    const account = await _getAccountForNetwork({
      isSyscoinChain: chain === 'syscoin',
    });

    wallet = {
      ...wallet,
      accounts: {
        ...wallet.accounts,
        [account.id]: account,
      },
      activeAccount: account,
    };

    _fullUpdate();

    return account;
  };
  /** end */

  /** accounts */
  const setAccountIndexForDerivedAccount = (accountId: number) => {
    if (accountId === 0) return;

    const childAccount = hd.deriveAccount(accountId);

    const derivedAccount = new fromZPrv(
      childAccount,
      hd.Signer.pubTypes,
      hd.Signer.networks
    );

    hd.Signer.accounts.push(derivedAccount);
    hd.setAccountIndex(accountId);
  };
  /** end */

  const addNewAccount = async (label: string) => {
    const { network } = storage.get('signers-key');

    const isSyscoinChain = Boolean(wallet.networks.syscoin[network.chainId]);

    const { _hd } = getSigners();

    if (isSyscoinChain) {
      const id = _hd.createAccount();

      _hd.setAccountIndex(id);

      const latestUpdate = await getLatestUpdateForAccount();
      const xprv = getEncryptedXprv();

      const account = _getInitialAccountData({
        label,
        signer: _hd,
        createdAccount: latestUpdate,
        xprv,
      });

      return {
        ...account,
        id,
      };
    }

    const { address, privateKey } = web3Wallet.createAccount();

    const balance = web3Wallet.getBalance(address);

    const createdAccount = {
      balances: {
        syscoin: 0,
        ethereum: balance,
      },
      receivingAddress: address,
      xpub: address,
    };

    const initialAccount = _getInitialAccountData({
      label,
      signer: _hd,
      createdAccount,
      xprv: privateKey,
    });

    wallet = {
      ...wallet,
      accounts: {
        ...wallet.accounts,
        [initialAccount.id]: initialAccount,
      },
      activeAccount: initialAccount,
    };

    return initialAccount;
  };

  const removeNetwork = (chain: string, chainId: number) => {
    // @ts-ignore
    delete wallet.networks[chain][chainId];
  };

  return {
    validateSeed,
    setWalletPassword,
    createSeed,
    createKeyringVault,
    getAccountById,
    checkPassword,
    isUnlocked,
    getEncryptedMnemonic,
    getDecryptedMnemonic,
    getState,
    getNetwork,
    getPrivateKeyByAccountId,
    logout,
    login,
    getAccounts,
    removeAccount,
    signMessage,
    forgetMainWallet,
    getEncryptedXprv,
    txs,
    trezor,
    getAccountXpub,
    getLatestUpdateForAccount,
    setSignerNetwork,
    getSeed,
    hasHdMnemonic,
    forgetSigners,
    setAccountIndexForDerivedAccount,
    addNewAccount,
    removeNetwork,
  };
};<|MERGE_RESOLUTION|>--- conflicted
+++ resolved
@@ -530,15 +530,11 @@
       return;
     }
 
-<<<<<<< HEAD
     const newNetwork = wallet.networks.ethereum[network.chainId];
 
     if (!newNetwork) throw new Error('Network not found');
 
     setActiveNetwork(newNetwork);
-=======
-    setActiveNetwork(wallet.networks['ethereum'][network.chainId]);
->>>>>>> c1612bca
 
     storage.set('signers-key', {
       ...storage.get('signers-key'),
