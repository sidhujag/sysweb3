<<<<<<< HEAD
=======
import { getSigners, IKeyringAccountState } from '@pollum-io/sysweb3-utils';
import sys from 'syscoinjs-lib';
>>>>>>> 90f16fcf
import { fromZPub } from 'bip84';
import sys from 'syscoinjs-lib';

<<<<<<< HEAD
import {
  IKeyringAccountState,
  IWalletState,
  MainSigner,
} from '@pollum-io/sysweb3-utils';

export const TrezorWallet = ({
  tx,
  mnemonic,
  wallet: { activeNetwork },
}: {
  tx: any;
  mnemonic: string;
  wallet: IWalletState;
}) => {
  const { main } = MainSigner({
    walletMnemonic: mnemonic,
    isTestnet: activeNetwork.isTestnet,
    network: activeNetwork.url,
    blockbookURL: activeNetwork.url,
  });

=======
export const TrezorWallet = () => {
>>>>>>> 90f16fcf
  const getAccountInfo = async (
    xpub: string,
    sysjs: any,
    trezorId: number
  ): Promise<IKeyringAccountState> => {
    const { _main } = getSigners();

    const { pubtypes, networks } = _main;

    const { tokens, transactions, assets, balance } =
      await sys.utils.fetchBackendAccount(
        sysjs.blockbookURL,
        xpub,
        'tokens=nonzero&details=txs',
        true
      );

    const trezorAccount: any = new fromZPub(xpub, pubtypes, networks);

    let receivingIndex = -1;

    if (tokens) {
      tokens.forEach((token: any) => {
        if (token.path) {
          const splitPath = token.path.split('/');

          if (splitPath.length >= 6) {
            const change = parseInt(splitPath[4], 10);
            const index = parseInt(splitPath[5], 10);

            if (change === 1) {
              return;
            }

            if (index > receivingIndex) {
              receivingIndex = index;
            }
          }
        }
      });
    }

    const accountInfo = {
      id: 9999 + trezorId,
      label: `Trezor ${trezorId + 1}`,
      transactions,
      xpub,
      xprv: '',
      assets: {},
      address: trezorAccount.getAddress(receivingIndex + 1),
      tokens: assets,
      connectedTo: [],
      isTrezorWallet: true,
      trezorId: trezorId + 1,
      balances: {
        syscoin: balance / 10 ** 8,
        ethereum: 0,
      },
      saveTokenInfo: () => {},
      signTransaction: () => {},
      signMessage: () => {},
      getPrivateKey: () => accountInfo.xprv,
    };

    return accountInfo;
  };

  const createWallet = async (): Promise<IKeyringAccountState> => {
    try {
      const { _main } = getSigners();

      const trezorSigner = new sys.utils.TrezorSigner();

      await trezorSigner.createAccount();

<<<<<<< HEAD
      const syscoin = new sys.SyscoinJSLib(main, main.blockbookURL);
=======
      const syscoin = new sys.SyscoinJSLib(
        _main,
        _main.blockbookURL
      );
>>>>>>> 90f16fcf

      const accountInfo: IKeyringAccountState = await getAccountInfo(
        syscoin.HDSigner.getAccountXpub(),
        syscoin,
        0
      );

      return accountInfo;
    } catch (error: any) {
      throw new Error(error);
    }
  };

  const forgetWallet = () => {};

  const getAddress = (trezor: any, kdPath: any) => {
    return new Promise(function (resolve, reject) {
      trezor.ethereumGetAddress(kdPath, (response: any) => {
        if (response.success) {
          return resolve(response);
        }

        return reject(response.error);
      });
    });
  };

  return {
    createWallet,
    forgetWallet,
    getAddress,
<<<<<<< HEAD
    tx,
  };
};
=======
  }
}
>>>>>>> 90f16fcf
<|MERGE_RESOLUTION|>--- conflicted
+++ resolved
@@ -1,37 +1,9 @@
-<<<<<<< HEAD
-=======
-import { getSigners, IKeyringAccountState } from '@pollum-io/sysweb3-utils';
-import sys from 'syscoinjs-lib';
->>>>>>> 90f16fcf
 import { fromZPub } from 'bip84';
 import sys from 'syscoinjs-lib';
 
-<<<<<<< HEAD
-import {
-  IKeyringAccountState,
-  IWalletState,
-  MainSigner,
-} from '@pollum-io/sysweb3-utils';
+import { getSigners, IKeyringAccountState } from '@pollum-io/sysweb3-utils';
 
-export const TrezorWallet = ({
-  tx,
-  mnemonic,
-  wallet: { activeNetwork },
-}: {
-  tx: any;
-  mnemonic: string;
-  wallet: IWalletState;
-}) => {
-  const { main } = MainSigner({
-    walletMnemonic: mnemonic,
-    isTestnet: activeNetwork.isTestnet,
-    network: activeNetwork.url,
-    blockbookURL: activeNetwork.url,
-  });
-
-=======
 export const TrezorWallet = () => {
->>>>>>> 90f16fcf
   const getAccountInfo = async (
     xpub: string,
     sysjs: any,
@@ -107,14 +79,7 @@
 
       await trezorSigner.createAccount();
 
-<<<<<<< HEAD
-      const syscoin = new sys.SyscoinJSLib(main, main.blockbookURL);
-=======
-      const syscoin = new sys.SyscoinJSLib(
-        _main,
-        _main.blockbookURL
-      );
->>>>>>> 90f16fcf
+      const syscoin = new sys.SyscoinJSLib(_main, _main.blockbookURL);
 
       const accountInfo: IKeyringAccountState = await getAccountInfo(
         syscoin.HDSigner.getAccountXpub(),
@@ -146,11 +111,5 @@
     createWallet,
     forgetWallet,
     getAddress,
-<<<<<<< HEAD
-    tx,
   };
-};
-=======
-  }
-}
->>>>>>> 90f16fcf
+};