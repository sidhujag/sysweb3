--- conflicted
+++ resolved
@@ -1,14 +1,8 @@
 {
   "name": "@pollum-io/sysweb3-keyring",
-<<<<<<< HEAD
-  "version": "1.0.448",
+  "version": "1.0.449",
   "description": "Keyring Manager for UTXO and Web3 Wallets",
   "main": "cjs/index.js",
-=======
-  "version": "1.0.449",
-  "description": "",
-  "main": "esm/index.js",
->>>>>>> 081f6d38
   "types": "types/index.d.ts",
   "repository": {
     "type": "git",
