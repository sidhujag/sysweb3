{
  "name": "@pollum-io/sysweb3-keyring",
<<<<<<< HEAD
  "version": "1.0.403",
=======
  "version": "1.0.405",
>>>>>>> f95b1d7e
  "description": "",
  "main": "cjs/index.js",
  "types": "types/index.d.ts",
  "repository": {
    "type": "git",
    "url": "git+https://github.com/Pollum-io/sysweb3.git"
  },
  "author": "Pali Wallet",
  "license": "MIT",
  "private": false,
  "scripts": {
    "prebuild": "rimraf dist/",
    "build": "tsc && tsc -p tsconfig.cjs.json",
    "rollup": "rollup -c ../../scripts/config/rollup.config.js",
    "prerelease": "npm run build && npm version patch",
    "copy": "node ../../scripts/package/copy",
    "release:npm": "npm publish ./dist --access=public",
    "release:preflight": "npm pack ./dist --dry-run",
    "publish": "npm run prebuild && npm run build && npm run rollup && npm run prerelease && npm run copy && npm run release:npm",
    "type-check": "tsc --pretty --noEmit"
  },
  "dependencies": {
    "@metamask/obs-store": "^7.0.0",
    "@metamask/safe-event-emitter": "^2.0.0",
    "@pollum-io/sysweb3-core": "^1.0.16",
    "@pollum-io/sysweb3-network": "^1.0.66",
    "@pollum-io/sysweb3-utils": "^1.1.211",
    "axios": "^0.26.1",
    "bip39": "^3.0.4",
    "coinselectsyscoin": "^1.0.77",
    "crypto-js": "^4.1.1",
    "eth-chains": "^1.0.0",
    "eth-sig-util": "^3.0.1",
    "ethereumjs-util": "^7.1.4",
    "ethereumjs-wallet": "^1.0.2",
    "ethers": "^5.6.4",
    "graphql": "^16.3.0",
    "graphql-request": "^4.1.0",
    "lodash": "^4.17.21",
    "syscoinjs-lib": "^1.0.214",
    "syscointx-js": "^1.0.101",
    "web3": "^1.7.1",
    "web3-utils": "^1.7.1"
  },
  "devDependencies": {
    "@types/crypto-js": "^4.1.1",
    "@types/lodash": "^4.14.179",
    "@types/node": "^17.0.23"
  }
}<|MERGE_RESOLUTION|>--- conflicted
+++ resolved
@@ -1,10 +1,6 @@
 {
   "name": "@pollum-io/sysweb3-keyring",
-<<<<<<< HEAD
-  "version": "1.0.403",
-=======
-  "version": "1.0.405",
->>>>>>> f95b1d7e
+  "version": "1.0.406",
   "description": "",
   "main": "cjs/index.js",
   "types": "types/index.d.ts",
