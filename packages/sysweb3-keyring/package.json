{
  "name": "@pollum-io/sysweb3-keyring",
<<<<<<< HEAD
  "version": "1.0.331",
=======
  "version": "1.0.325",
>>>>>>> dfb25d61
  "description": "",
  "main": "cjs/index.js",
  "types": "types/index.d.ts",
  "repository": {
    "type": "git",
    "url": "git+https://github.com/Pollum-io/sysweb3.git"
  },
  "author": "Pali Wallet",
  "license": "MIT",
  "private": false,
  "scripts": {
    "prebuild": "rimraf dist/",
    "build": "tsc && tsc -p tsconfig.cjs.json",
    "rollup": "rollup -c ../../scripts/config/rollup.config.js",
    "prerelease": "npm run build && npm version patch",
    "copy": "node ../../scripts/package/copy",
    "release:npm": "npm publish ./dist --access=public",
    "release:preflight": "npm pack ./dist --dry-run",
    "publish": "npm run prebuild && npm run build && npm run rollup && npm run prerelease && npm run copy && npm run release:npm",
    "type-check": "tsc --pretty --noEmit"
  },
  "dependencies": {
    "@metamask/obs-store": "^7.0.0",
    "@metamask/safe-event-emitter": "^2.0.0",
    "@pollum-io/sysweb3-core": "^1.0.16",
<<<<<<< HEAD
    "@pollum-io/sysweb3-network": "^1.0.47",
    "@pollum-io/sysweb3-utils": "^1.1.159",
=======
    "@pollum-io/sysweb3-network": "^1.0.50",
    "@pollum-io/sysweb3-utils": "^1.1.171",
>>>>>>> dfb25d61
    "axios": "^0.26.1",
    "bip39": "^3.0.4",
    "coinselectsyscoin": "^1.0.77",
    "crypto-js": "^4.1.1",
    "eth-sig-util": "^3.0.1",
    "ethereumjs-util": "^7.1.4",
    "ethereumjs-wallet": "^1.0.2",
    "ethers": "^5.6.4",
    "graphql": "^16.3.0",
    "graphql-request": "^4.1.0",
    "lodash": "^4.17.21",
    "syscoinjs-lib": "^1.0.214",
    "syscointx-js": "^1.0.101",
    "web3": "^1.7.1",
    "web3-utils": "^1.7.1"
  },
  "devDependencies": {
    "@types/crypto-js": "^4.1.1",
    "@types/lodash": "^4.14.179",
    "@types/node": "^17.0.23"
  }
}<|MERGE_RESOLUTION|>--- conflicted
+++ resolved
@@ -1,10 +1,6 @@
 {
   "name": "@pollum-io/sysweb3-keyring",
-<<<<<<< HEAD
   "version": "1.0.331",
-=======
-  "version": "1.0.325",
->>>>>>> dfb25d61
   "description": "",
   "main": "cjs/index.js",
   "types": "types/index.d.ts",
@@ -30,13 +26,8 @@
     "@metamask/obs-store": "^7.0.0",
     "@metamask/safe-event-emitter": "^2.0.0",
     "@pollum-io/sysweb3-core": "^1.0.16",
-<<<<<<< HEAD
-    "@pollum-io/sysweb3-network": "^1.0.47",
-    "@pollum-io/sysweb3-utils": "^1.1.159",
-=======
     "@pollum-io/sysweb3-network": "^1.0.50",
     "@pollum-io/sysweb3-utils": "^1.1.171",
->>>>>>> dfb25d61
     "axios": "^0.26.1",
     "bip39": "^3.0.4",
     "coinselectsyscoin": "^1.0.77",
