import { initialWalletState } from '../src/initial-state';
import { KeyringManager } from '../src/keyring-manager';
import { FAKE_PASSWORD, FAKE_SEED_PHRASE } from './constants';
import * as sysweb3 from '@pollum-io/sysweb3-core';
<<<<<<< HEAD
import { networks } from '@pollum-io/sysweb3-network';
=======
// import { networks } from '@pollum-io/sysweb3-network';
import { initialWalletState } from '@pollum-io/sysweb3-utils';
>>>>>>> dfb25d61

describe('', () => {
  const keyringManager = KeyringManager();
  const storage = sysweb3.sysweb3Di.getStateStorageDb();

  jest.setTimeout(20000); // 20s

  //* validateSeed
  it('should validate a seed / add mnemonic', () => {
    const wrong = keyringManager.validateSeed('invalid seed');
    const right = keyringManager.validateSeed(FAKE_SEED_PHRASE);

    expect(wrong).toBe(false);
    expect(right).toBe(true);
  });

  //* setWalletPassword / checkPassword
  it('should set and check the password', () => {
    keyringManager.setWalletPassword(FAKE_PASSWORD);

    const wrong = keyringManager.checkPassword('wrongp@ss123');
    const right = keyringManager.checkPassword(FAKE_PASSWORD);

    expect(wrong).toBe(false);
    expect(right).toBe(true);
  });

  //* createSeed
  it('should create/get a seed', () => {
    const seed = keyringManager.createSeed() as string;

    expect(seed).toBeDefined();
    // expect to have 12 words
    expect(seed.split(' ').length).toBe(12);
  });

  //* createKeyringVault
  it('should create the keyring vault', async () => {
    const account = await keyringManager.createKeyringVault();

    expect(account).toBeDefined();
  });

  //* addNewAccount
  it('should add a new account', async () => {
    const account = await keyringManager.addNewAccount('undefined');
    expect(account.label).toBe('Account 2');

    const wallet = keyringManager.getState();
    expect(wallet.activeAccount.id).toBe(1);
  });

  //* setActiveAccount
  it('should set the active account', () => {
    keyringManager.setActiveAccount(0);

    const wallet = keyringManager.getState();
    expect(wallet.activeAccount.id).toBe(0);
  });

  //* getAccountById
  it('should get an account by id', () => {
    const id = 1;
    const account1 = keyringManager.getAccountById(id);

    expect(account1).toBeDefined();
    expect(account1.id).toBe(id);
  });

  //* getPrivateKeyByAccountId
  it('should get an account private key by id', () => {
    let id = 1;
    let privateKey = keyringManager.getPrivateKeyByAccountId(id);

    expect(privateKey).toBeDefined();
    expect(privateKey?.length).toBeGreaterThan(50);

    id = 3; // id 3 does not exist
    privateKey = keyringManager.getPrivateKeyByAccountId(id);

    expect(privateKey).toBeNull();
  });

  // //* setSignerNetwork
  // it('should set the network', async () => {
  //   const testnet = networks.syscoin[5700];
  //   await keyringManager.setSignerNetwork(testnet, 'syscoin');

  //   const network = keyringManager.getNetwork();
  //   expect(network).toEqual(testnet);
  // });

  //* getEncryptedXprv
  it('should get the encrypted private key', async () => {
    const xprv = keyringManager.getEncryptedXprv();

    expect(xprv).toBeDefined();
    expect(xprv.substring(1, 4)).not.toEqual('prv');
  });

  //* getAccountXpub
  it('should get the public key', async () => {
    const xpub = keyringManager.getAccountXpub();

    expect(xpub).toBeDefined();
    expect(xpub.substring(1, 4)).toEqual('pub');
  });

  //* getSeed
  it('should get the seed', async () => {
    let seed = keyringManager.getSeed(FAKE_PASSWORD);
    expect(seed).toBe(FAKE_SEED_PHRASE);

    seed = keyringManager.getSeed('wrongp@ss123');
    expect(seed).toBeNull();
  });

  //* hasHdMnemonic
  it('should have a mnemonic', async () => {
    const hasMnemonic = keyringManager.hasHdMnemonic();
    expect(hasMnemonic).toBe(true);
  });

  // //* removeNetwork
  // it('should remove a network', async () => {
  //   keyringManager.removeNetwork('syscoin', 57);

  //   const wallet = keyringManager.getState();
  //   expect(57 in wallet.networks.syscoin).toBe(false);
  // });

  //* getLatestUpdateForAccount
  it('should get an updated account', async () => {
    const account = await keyringManager.getLatestUpdateForAccount();

    expect(account).toBeDefined();
  });

  //* forgetSigners
  it('should forget the signers', async () => {
    keyringManager.forgetSigners();

    const signers = storage.get('signers');

    expect(signers._hd).toBeNull();
    expect(signers._main).toBeNull();
  });

  //* forgetMainWallet
  it('should forget wallet / reset to initial state', async () => {
    keyringManager.forgetMainWallet(FAKE_PASSWORD);

    const wallet = keyringManager.getState();
    expect(wallet).toEqual(initialWalletState);
  });

  //* hasHdMnemonic
  it('should not have a mnemonic', async () => {
    const hasMnemonic = keyringManager.hasHdMnemonic();
    expect(hasMnemonic).toBe(false);
  });
});<|MERGE_RESOLUTION|>--- conflicted
+++ resolved
@@ -2,12 +2,6 @@
 import { KeyringManager } from '../src/keyring-manager';
 import { FAKE_PASSWORD, FAKE_SEED_PHRASE } from './constants';
 import * as sysweb3 from '@pollum-io/sysweb3-core';
-<<<<<<< HEAD
-import { networks } from '@pollum-io/sysweb3-network';
-=======
-// import { networks } from '@pollum-io/sysweb3-network';
-import { initialWalletState } from '@pollum-io/sysweb3-utils';
->>>>>>> dfb25d61
 
 describe('', () => {
   const keyringManager = KeyringManager();
@@ -18,7 +12,7 @@
   //* validateSeed
   it('should validate a seed / add mnemonic', () => {
     const wrong = keyringManager.validateSeed('invalid seed');
-    const right = keyringManager.validateSeed(FAKE_SEED_PHRASE);
+    const right = keyringManager.validateSeed(String(FAKE_SEED_PHRASE));
 
     expect(wrong).toBe(false);
     expect(right).toBe(true);
