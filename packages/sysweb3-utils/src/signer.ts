--- conflicted
+++ resolved
@@ -77,13 +77,8 @@
 
   const { hd: _hd, main: _main } = MainSigner({
     walletMnemonic: mnemonic,
-<<<<<<< HEAD
-    isTestnet: network.chainId === 57 || network.chainId === 1,
+    isTestnet,
     blockbookURL: network.url,
-=======
-    isTestnet,
-    blockbookURL: network.url
->>>>>>> 72665698
   });
 
   return {
