import {
  EncryptedKeystoreV3Json,
  Sign,
  SignedTransaction,
  TransactionConfig,
} from 'web3-core';

import { INetwork, INetworkType } from '.';

export enum IKeyringAccountType {
  Trezor,
  Default,
}

export type IKeyringDApp = {
  id: number;
  url: string;
  active: boolean;
};

export interface IWalletState {
  accounts: {
    [id: number]: IKeyringAccountState;
  };
  activeAccount: IKeyringAccountState;
  networks: {
    [INetworkType.Ethereum]: {
      [chainId: number]: INetwork;
    };
    [INetworkType.Syscoin]: {
      [chainId: number]: INetwork;
    };
  };
  activeNetwork: INetwork;
}

export type IKeyringBalances = {
  [INetworkType.Syscoin]: number;
  [INetworkType.Ethereum]: number;
};

export interface Web3Account extends IKeyringAccountState {
  signTransaction: (
    transactionConfig: TransactionConfig,
    callback?: (signTransaction: SignedTransaction) => void
  ) => Promise<SignedTransaction>;
  sign: (data: string) => Sign;
  encrypt: (password: string) => EncryptedKeystoreV3Json;
}

export interface IKeyringAccountState {
  address: string;
  id: number;
  isTrezorWallet: boolean;
  label: string;
  trezorId?: number;
  xprv: string;
  balances: IKeyringBalances;
  xpub: string;
  transactions: any;
  assets: any;
}

export interface ISyscoinBackendAccount {
<<<<<<< HEAD
  page: number;
  totalPages: number;
  itemsOnPage: number;
  address: string;
  balance: string;
  totalReceived: string;
  totalSent: string;
  unconfirmedBalance: string;
  unconfirmedTxs: number;
  txs: number;
=======
  page: number,
  totalPages: number,
  itemsOnPage: number,
  address: string,
  balance: string,
  totalReceived: string,
  totalSent: string,
  unconfirmedBalance: string,
  unconfirmedTxs: number,
  txs: number
}

export interface LatestUpdateForSysAccount {
  transactions: any;
  assets: any;
  xpub: any;
  balances: {
    syscoin: number;
    ethereum: number;
  };
  receivingAddress: any;
}

export interface KeyringManager {
  validateSeed: (seedphrase: string) => boolean;
  setWalletPassword: (pwd: string) => void;
  createSeed: () => string;
  createKeyringVault: () => Promise<IKeyringAccountState>;
  getAccountById: (id: number) => IKeyringAccountState,
  checkPassword: (pwd: string) => boolean,
  isUnlocked: () => boolean;
  getEncryptedMnemonic: () => string;
  getDecryptedMnemonic: () => string;
  getState: () => IWalletState;
  getNetwork: () => INetwork;
  getPrivateKeyByAccountId: (id: number) => string | null;
  logout: () => void;
  login: () => Promise<IKeyringAccountState>;
  getAccounts: () => {
    [accountId: number]: IKeyringAccountState,
  };
  removeAccount: (id: number) => void;
  setActiveNetworkForSigner: (network: INetwork) => Promise<IKeyringAccountState>;
  forgetMainWallet: (pwd: string) => void | Error;
  getEncryptedXprv: () => string;
  txs: () => any;
  trezor: () => any;
  getAccountXpub: () => string;
  getLatestUpdateForAccount: () => Promise<LatestUpdateForSysAccount>;
  setSignerNetwork: (network: INetwork) => Promise<IKeyringAccountState>;
  getSeed: () => string;
  hasHdMnemonic: () => boolean;
  forgetSigners: () => void;
  setAccountIndexForDerivedAccount: (accountId: number) => void;
  addNewAccount: (label?: string) => Promise<IKeyringAccountState>;
>>>>>>> 90f16fcf
}<|MERGE_RESOLUTION|>--- conflicted
+++ resolved
@@ -62,7 +62,6 @@
 }
 
 export interface ISyscoinBackendAccount {
-<<<<<<< HEAD
   page: number;
   totalPages: number;
   itemsOnPage: number;
@@ -73,17 +72,6 @@
   unconfirmedBalance: string;
   unconfirmedTxs: number;
   txs: number;
-=======
-  page: number,
-  totalPages: number,
-  itemsOnPage: number,
-  address: string,
-  balance: string,
-  totalReceived: string,
-  totalSent: string,
-  unconfirmedBalance: string,
-  unconfirmedTxs: number,
-  txs: number
 }
 
 export interface LatestUpdateForSysAccount {
@@ -102,8 +90,8 @@
   setWalletPassword: (pwd: string) => void;
   createSeed: () => string;
   createKeyringVault: () => Promise<IKeyringAccountState>;
-  getAccountById: (id: number) => IKeyringAccountState,
-  checkPassword: (pwd: string) => boolean,
+  getAccountById: (id: number) => IKeyringAccountState;
+  checkPassword: (pwd: string) => boolean;
   isUnlocked: () => boolean;
   getEncryptedMnemonic: () => string;
   getDecryptedMnemonic: () => string;
@@ -113,10 +101,12 @@
   logout: () => void;
   login: () => Promise<IKeyringAccountState>;
   getAccounts: () => {
-    [accountId: number]: IKeyringAccountState,
+    [accountId: number]: IKeyringAccountState;
   };
   removeAccount: (id: number) => void;
-  setActiveNetworkForSigner: (network: INetwork) => Promise<IKeyringAccountState>;
+  setActiveNetworkForSigner: (
+    network: INetwork
+  ) => Promise<IKeyringAccountState>;
   forgetMainWallet: (pwd: string) => void | Error;
   getEncryptedXprv: () => string;
   txs: () => any;
@@ -129,5 +119,4 @@
   forgetSigners: () => void;
   setAccountIndexForDerivedAccount: (accountId: number) => void;
   addNewAccount: (label?: string) => Promise<IKeyringAccountState>;
->>>>>>> 90f16fcf
 }