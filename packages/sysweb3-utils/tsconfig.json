{
  "extends": "../../tsconfig-package-esm.json",
  "compilerOptions": {
    "rootDir": "src",
    "baseUrl": "src",
    "outDir": "dist/esm",
    "resolveJsonModule": true,
<<<<<<< HEAD
=======
    "allowSyntheticDefaultImports": true,
>>>>>>> 865278ac
    "declarationDir": "dist"
  },
  "include": ["src"]
}<|MERGE_RESOLUTION|>--- conflicted
+++ resolved
@@ -5,10 +5,6 @@
     "baseUrl": "src",
     "outDir": "dist/esm",
     "resolveJsonModule": true,
-<<<<<<< HEAD
-=======
-    "allowSyntheticDefaultImports": true,
->>>>>>> 865278ac
     "declarationDir": "dist"
   },
   "include": ["src"]
