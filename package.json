{
  "name": "@pollum-io-test/syscoin-web3-sdk",
  "version": "1.0.0",
  "description": "",
  "main": "src/index.ts",
  "scripts": {
    "start-account": "ts-node packages/web3-account.ts",
    "start-import": "ts-node packages/web3-import.ts",
    "start-balance": "ts-node packages/web3-balance.ts",
    "start-transactions": "ts-node packages/web3-transactions.ts",
    "start-network": "ts-node provider/web3Provider.ts",
<<<<<<< HEAD
    "test": "jest"
=======
    "start-tokens": "ts-node packages/web3-tokens.ts",
    "start-nft": "ts-node packages/web3-nft.ts"
>>>>>>> 808eb8e6
  },
  "repository": {
    "type": "git",
    "url": "git+https://github.com/Pollum-io/syscoin-web3.js.git"
  },
  "author": "",
  "license": "ISC",
  "bugs": {
    "url": "https://github.com/Pollum-io/syscoin-web3.js/issues"
  },
  "homepage": "https://github.com/Pollum-io/syscoin-web3.js#readme",
  "devDependencies": {
    "@babel/core": "^7.17.4",
    "@babel/preset-env": "^7.16.11",
    "@babel/preset-typescript": "^7.16.7",
    "@types/jest": "^27.4.0",
    "@types/crypto-js": "^4.1.0",
    "@types/lodash": "^4.14.178",
    "@types/node": "^17.0.13",
    "@typescript-eslint/eslint-plugin": "^5.10.1",
    "@typescript-eslint/parser": "^5.10.1",
    "eslint": "^8.7.0",
    "eslint-config-airbnb-base": "^15.0.0",
    "eslint-config-prettier": "^8.3.0",
    "eslint-plugin-import": "^2.25.4",
    "eslint-plugin-prettier": "^4.0.0",
    "jest": "^27.5.1",
    "typescript": "^4.5.5"
  },
  "dependencies": {
    "axios": "^0.26.0",
    "bip39": "^3.0.4",
    "crypto-js": "4.0.0",
    "ethereumjs-wallet": "^1.0.2",
    "ethers": "^5.5.4",
    "graphql": "^16.3.0",
    "graphql-request": "^4.0.0",
    "lodash": "^4.17.21",
    "ts-node": "^10.4.0",
    "web3": "^1.7.0",
    "web3-utils": "^1.7.0"
  }
}<|MERGE_RESOLUTION|>--- conflicted
+++ resolved
@@ -9,12 +9,9 @@
     "start-balance": "ts-node packages/web3-balance.ts",
     "start-transactions": "ts-node packages/web3-transactions.ts",
     "start-network": "ts-node provider/web3Provider.ts",
-<<<<<<< HEAD
-    "test": "jest"
-=======
+    "test": "jest",
     "start-tokens": "ts-node packages/web3-tokens.ts",
     "start-nft": "ts-node packages/web3-nft.ts"
->>>>>>> 808eb8e6
   },
   "repository": {
     "type": "git",
